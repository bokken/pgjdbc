/*
 * Copyright (c) 2006, PostgreSQL Global Development Group
 * See the LICENSE file in the project root for more information.
 */

package org.postgresql.core;

import org.postgresql.jdbc.EscapedFunctions2;
import org.postgresql.util.GT;
import org.postgresql.util.PSQLException;
import org.postgresql.util.PSQLState;

import java.lang.ref.Reference;
import java.lang.ref.ReferenceQueue;
import java.lang.ref.WeakReference;
import java.lang.reflect.InvocationTargetException;
import java.lang.reflect.Method;
import java.sql.SQLException;
import java.util.ArrayList;
import java.util.Arrays;
import java.util.Collections;
import java.util.Iterator;
import java.util.List;
import java.util.concurrent.ConcurrentHashMap;
import java.util.concurrent.ThreadFactory;
import java.util.concurrent.atomic.AtomicBoolean;
import java.util.concurrent.atomic.AtomicInteger;
import java.util.concurrent.atomic.AtomicLong;

/**
 * Basic query parser infrastructure.
 * Note: This class should not be considered as pgjdbc public API.
 *
 * @author Michael Paesold (mpaesold@gmx.at)
 * @author Christopher Deckers (chrriis@gmail.com)
 * @author Brett Okken (bokken@cerner.com)
 */
public class Parser {

  /**
   * Key for parsed queries.
   */
  private static final class QueryKey {

    private static final String[] EMPTY_STRINGS = new String[] {};

    private final String query;
    private final boolean standardConformingStrings;
    private final boolean withParameters;
    private final boolean splitStatements;
    private final boolean isBatchedReWriteConfigured;
    private final String[] returningColumnNames;
    private final int hashCode;

    /**
     * @param query                     jdbc query to parse
     * @param standardConformingStrings whether to allow backslashes to be used as escape characters
     *                                  in single quote literals
     * @param withParameters            whether to replace ?, ? with $1, $2, etc
     * @param splitStatements           whether to split statements by semicolon
     * @param isBatchedReWriteConfigured whether re-write optimization is enabled
     * @param returningColumnNames      for simple insert, update, delete add returning with given column names
     */
    QueryKey(String query, boolean standardConformingStrings, boolean withParameters,
        boolean splitStatements, boolean isBatchedReWriteConfigured,
        String[] returningColumnNames) {

      assert query != null;
      this.query = query;
      this.standardConformingStrings = standardConformingStrings;
      this.withParameters = withParameters;
      this.splitStatements = splitStatements;
      this.isBatchedReWriteConfigured = isBatchedReWriteConfigured;
      this.returningColumnNames = returningColumnNames == null || returningColumnNames.length == 0 ? EMPTY_STRINGS : returningColumnNames;

      final int prime = 31;
      int result = 1;
      result = prime * result + (isBatchedReWriteConfigured ? 263 : 1237);
      result = prime * result + query.hashCode();
      result = prime * result + Arrays.hashCode(returningColumnNames);
      result = prime * result + (splitStatements ? 263 : 1237);
      result = prime * result + (standardConformingStrings ? 263 : 1237);
      result = prime * result + (withParameters ? 263 : 1237);
      this.hashCode = result;
    }

    /**
     * {@inheritDoc}
     */
    @Override
    public int hashCode() {
      return hashCode;
    }

    /**
     * {@inheritDoc}
     */
    @Override
    public boolean equals(Object obj) {

      if (this == obj) {
        return true;
      }
      if (!(obj instanceof QueryKey)) {
        return false;
      }
      final QueryKey other = (QueryKey) obj;

      return this.query.equals(other.query)
          && Arrays.equals(this.returningColumnNames, other.returningColumnNames)
          && this.splitStatements == other.splitStatements
          && this.standardConformingStrings == other.standardConformingStrings
          && this.withParameters == other.withParameters
          && this.isBatchedReWriteConfigured == other.isBatchedReWriteConfigured;
    }
  }

  /**
   * Wraps a {@code List} of {@code NativeQuery} instances and an {@code AtomicLong} to use
   * as a shared execution counter.
   */
  public static final class QueriesAndCounter {

    private final AtomicLong counter = new AtomicLong();
    private final List<NativeQuery> nativeQueries;

    /**
     * @param nativeQueries List of parsed native queries.
     */
    QueriesAndCounter(List<NativeQuery> nativeQueries) {
      super();
      this.nativeQueries = nativeQueries;
    }

    /**
     * @return the counter
     */
    public AtomicLong getCounter() {
      return this.counter;
    }

    /**
     * @return the nativeQueries
     */
    public List<NativeQuery> getNativeQueries() {
      return this.nativeQueries;
    }
  }

  /**
   * <p>
   * Extending {@link WeakReference} to also keep key to use to remove from the cache when this object is
   * found in the reference queue.
   * </p>
   *
   * <p>
   * Using a {@link WeakReference} allows the garbage collector to reclaim at any point after the last strong
   * reference to the {@link QueriesAndCounter} instance is released. In practice, this means that as long as
   * at least 1 caller maintains a reference to a returned {@link NativeQuery} the entry will remain in the
   * {@link Parser#PARSED_CACHE}.
   * </p>
   */
  private static final class ReferenceWithKey extends WeakReference<Parser.QueriesAndCounter> {
    final QueryKey queryKey;

    ReferenceWithKey(QueryKey queryKey, QueriesAndCounter referent,
        ReferenceQueue<? super QueriesAndCounter> q) {
      super(referent, q);
      this.queryKey = queryKey;
    }
  }

  /**
   * Caches parsed queries by the attributes used for parsing. Uses a {@code WeakReference} around the
   * {@code List<NativeQuery>} to be sensitive memory utilization within the jvm. By setting each
   * {@link NativeQuery#reference} to the {@code List} in the cache, as long as a {@code Statement}
   * maintains a reference to at least one {@code NativeQuery} instance, the entry will remain in the
   * cache.
   */
  static final ConcurrentHashMap<QueryKey, ReferenceWithKey> PARSED_CACHE
       = new ConcurrentHashMap<QueryKey, ReferenceWithKey>();

  /**
   * {@link ReferenceQueue} for expired {@link ReferenceWithKey} instances to facilitate removal from {@link #PARSED_CACHE}.
   */
  static final ReferenceQueue<QueriesAndCounter> REFERENCE_QUEUE = new ReferenceQueue<QueriesAndCounter>();

  private static final ThreadFactory DAEMON_THREAD_FACTORY = new ThreadFactory() {
    private final AtomicInteger count = new AtomicInteger();
    private final String prefix = Parser.class.getName() + "-thread-";
    @Override
    public Thread newThread(Runnable r) {
      final Thread t = new Thread(r, prefix + count.incrementAndGet());
      t.setDaemon(true);
      if (t.getPriority() != Thread.NORM_PRIORITY) {
          t.setPriority(Thread.NORM_PRIORITY);
      }
      return t;
    }
  };

  static final AtomicBoolean CLEAR_THREAD_SCHEDULED = new AtomicBoolean(false);

  private static final Runnable CLEAR_EMPTY_REFS_FOR_AT_LEAST_60 = new Runnable() {
    @Override
    public void run() {
      try {
        Reference<? extends QueriesAndCounter> goneRef;
        do {
          while ((goneRef = REFERENCE_QUEUE.remove(60000)) != null) {
            assert goneRef instanceof ReferenceWithKey;
            PARSED_CACHE.remove(((ReferenceWithKey)goneRef).queryKey, goneRef);
          }
        } while (!PARSED_CACHE.isEmpty());
      } catch (InterruptedException e) {
        // this is our queue to hit the exits
      } finally {
        CLEAR_THREAD_SCHEDULED.set(false);
      }
    }
  };

  private static final int[] NO_BINDS = new int[0];

  /**
   * Utility method used by tests to clear the cache.
   */
  static void clearCache() {
<<<<<<< HEAD
    for(Iterator<ReferenceWithKey> refIter = PARSED_CACHE.values().iterator(); refIter.hasNext(); ) {
=======
    for (Iterator<ReferenceWithKey> refIter = PARSED_CACHE.values().iterator(); refIter.hasNext(); ) {
>>>>>>> f9080a7f
      final ReferenceWithKey ref = refIter.next();
      //remove from the map
      refIter.remove();
      //encourage enqueing to ref queue
      ref.enqueue();
    }
    clearEmtpyRefs();
  }

  /**
   * Parses JDBC query into PostgreSQL's native format. Several queries might be given if separated
   * by semicolon.
   *
   * <p>
   * The results may be cached such that subsequent calls with equivalent args may result in the identical
   * result as long as strong references to the returned {@link NativeQuery} instances are maintained.
   * </p>
   *
   * @param query                     jdbc query to parse
   * @param standardConformingStrings whether to allow backslashes to be used as escape characters
   *                                  in single quote literals
   * @param withParameters            whether to replace ?, ? with $1, $2, etc
   * @param splitStatements           whether to split statements by semicolon
   * @param isBatchedReWriteConfigured whether re-write optimization is enabled
   * @param returningColumnNames      for simple insert, update, delete add returning with given column names
   * @return list of native queries. The {@code List} will never be {@code null}, but might be immutable.
   * @throws SQLException if unable to add returning clause (invalid column names)
   */
  public static List<NativeQuery> parseJdbcSql(String query, boolean standardConformingStrings,
      boolean withParameters, boolean splitStatements,
      boolean isBatchedReWriteConfigured,
      String... returningColumnNames) throws SQLException {
    return parseJdbcSqlAndCounter(query,
                                  standardConformingStrings,
                                  withParameters,
                                  splitStatements,
                                  isBatchedReWriteConfigured,
                                  returningColumnNames).getNativeQueries();
  }

  /**
   * Parses JDBC query into PostgreSQL's native format and a shared counter for executions. Several queries
   * might be given if separated by semicolon.
   *
   * <p>
   * The results may be cached such that subsequent calls with equivalent args may result in the identical
   * result as long as strong references to the returned {@link NativeQuery} instances are maintained.
   * </p>
   *
   * @param query                     jdbc query to parse
   * @param standardConformingStrings whether to allow backslashes to be used as escape characters
   *                                  in single quote literals
   * @param withParameters            whether to replace ?, ? with $1, $2, etc
   * @param splitStatements           whether to split statements by semicolon
   * @param isBatchedReWriteConfigured whether re-write optimization is enabled
   * @param returningColumnNames      for simple insert, update, delete add returning with given column names
   * @return                          list of native queries and a shared counter for executions. The {@code List}
   *                                  will never be {@code null}, but might be immutable.
   * @throws SQLException if unable to add returning clause (invalid column names)
   */
  public static QueriesAndCounter parseJdbcSqlAndCounter(String query, boolean standardConformingStrings,
      boolean withParameters, boolean splitStatements,
      boolean isBatchedReWriteConfigured,
      String... returningColumnNames) throws SQLException {

    final QueryKey queryKey = new QueryKey(query, standardConformingStrings, withParameters,
        splitStatements, isBatchedReWriteConfigured, returningColumnNames);
    ReferenceWithKey ref = PARSED_CACHE.get(queryKey);
    if (ref != null) {
      final QueriesAndCounter queryAndCounter = ref.get();
      //could be null if GC has reclaimed in background
      if (queryAndCounter != null) {
        return queryAndCounter;
      }
      PARSED_CACHE.remove(queryKey, ref);
    }

    // make sure background cleaning is scheduled
    clearEmtpyRefs();

    final List<NativeQuery> parsedQueries = _parseJdbcSql(query, standardConformingStrings,
        withParameters, splitStatements, isBatchedReWriteConfigured, returningColumnNames);

    //make an immutable copy of the native queries
    final List<NativeQuery> nativeQueries;
    if (parsedQueries.size() == 1) {
      //optimize for a single query
      nativeQueries = Collections.singletonList(parsedQueries.get(0));
    } else {
      //since we are caching these, might as well minimize the size of backing array
      if (parsedQueries instanceof ArrayList) {
        ((ArrayList<NativeQuery>)parsedQueries).trimToSize();
      }
      nativeQueries = Collections.unmodifiableList(parsedQueries);
    }

    final QueriesAndCounter queryAndCounter = new QueriesAndCounter(nativeQueries);

    for (NativeQuery nativeQuery : nativeQueries) {
      nativeQuery.reference = queryAndCounter;
    }

    ref = new ReferenceWithKey(queryKey, queryAndCounter, REFERENCE_QUEUE);
    final ReferenceWithKey concurrent = PARSED_CACHE.putIfAbsent(queryKey, ref);
    if (concurrent == null) {
      return queryAndCounter;
    }
    //the map was populated concurrently
    //get a strong reference to the concurrently created instance
    final QueriesAndCounter concurrentQueryAndCounter = concurrent.get();
    //enqueue the created ref and clear de-referenced items
    if (ref.enqueue()) {
      ref = null;
    }
    //if the strong reference was good, then return it
    if (concurrentQueryAndCounter != null) {
      return concurrentQueryAndCounter;
    }
    //if strong reference was not good, start over (this is quite unlikely and indicates significant memory pressure)
    PARSED_CACHE.remove(queryKey, concurrent);
    return parseJdbcSqlAndCounter(query,
                                  standardConformingStrings,
                                  withParameters,
                                  splitStatements,
                                  isBatchedReWriteConfigured,
                                  returningColumnNames);
  }

  /**
   * {@link ReferenceQueue#poll() Polls} {@link #REFERENCE_QUEUE} and removes any entries found from {@link #PARSED_CACHE}.
   */
  private static void clearEmtpyRefs() {
    // scheduled daemon thread to poll and clear references
    if (CLEAR_THREAD_SCHEDULED.compareAndSet(false, true)) {
      DAEMON_THREAD_FACTORY.newThread(CLEAR_EMPTY_REFS_FOR_AT_LEAST_60).start();
    }
  }

  private static List<NativeQuery> _parseJdbcSql(String query, boolean standardConformingStrings,
      boolean withParameters, boolean splitStatements,
      boolean isBatchedReWriteConfigured,
      String... returningColumnNames) throws SQLException {
    if (!withParameters && !splitStatements
        && returningColumnNames != null && returningColumnNames.length == 0) {
      return Collections.singletonList(new NativeQuery(query,
        SqlCommand.createStatementTypeInfo(SqlCommandType.BLANK)));
    }

    int fragmentStart = 0;
    int inParen = 0;

    char[] aChars = query.toCharArray();

    StringBuilder nativeSql = new StringBuilder(query.length() + 10);
    List<Integer> bindPositions = null; // initialized on demand
    List<NativeQuery> nativeQueries = null;
    boolean isCurrentReWriteCompatible = false;
    boolean isValuesFound = false;
    int valuesBraceOpenPosition = -1;
    int valuesBraceClosePosition = -1;
    boolean valuesBraceCloseFound = false;
    boolean isInsertPresent = false;
    boolean isReturningPresent = false;
    boolean isReturningPresentPrev = false;
    SqlCommandType currentCommandType = SqlCommandType.BLANK;
    SqlCommandType prevCommandType = SqlCommandType.BLANK;
    int numberOfStatements = 0;

    boolean whitespaceOnly = true;
    int keyWordCount = 0;
    int keywordStart = -1;
    int keywordEnd = -1;
    for (int i = 0; i < aChars.length; ++i) {
      char aChar = aChars[i];
      boolean isKeyWordChar = false;
      // ';' is ignored as it splits the queries
      whitespaceOnly &= aChar == ';' || Character.isWhitespace(aChar);
      keywordEnd = i; // parseSingleQuotes, parseDoubleQuotes, etc move index so we keep old value
      switch (aChar) {
        case '\'': // single-quotes
          i = Parser.parseSingleQuotes(aChars, i, standardConformingStrings);
          break;

        case '"': // double-quotes
          i = Parser.parseDoubleQuotes(aChars, i);
          break;

        case '-': // possibly -- style comment
          i = Parser.parseLineComment(aChars, i);
          break;

        case '/': // possibly /* */ style comment
          i = Parser.parseBlockComment(aChars, i);
          break;

        case '$': // possibly dollar quote start
          i = Parser.parseDollarQuotes(aChars, i);
          break;

        // case '(' moved below to parse "values(" properly

        case ')':
          inParen--;
          if (inParen == 0 && isValuesFound && !valuesBraceCloseFound) {
            // If original statement is multi-values like VALUES (...), (...), ... then
            // search for the latest closing paren
            valuesBraceClosePosition = nativeSql.length() + i - fragmentStart;
          }
          break;

        case '?':
          nativeSql.append(aChars, fragmentStart, i - fragmentStart);
          if (i + 1 < aChars.length && aChars[i + 1] == '?') /* replace ?? with ? */ {
            nativeSql.append('?');
            i++; // make sure the coming ? is not treated as a bind
          } else {
            if (!withParameters) {
              nativeSql.append('?');
            } else {
              if (bindPositions == null) {
                bindPositions = new ArrayList<Integer>();
              }
              bindPositions.add(nativeSql.length());
              int bindIndex = bindPositions.size();
              nativeSql.append(NativeQuery.bindName(bindIndex));
            }
          }
          fragmentStart = i + 1;
          break;

        case ';':
          if (inParen == 0) {
            if (!whitespaceOnly) {
              numberOfStatements++;
              nativeSql.append(aChars, fragmentStart, i - fragmentStart);
              whitespaceOnly = true;
            }
            fragmentStart = i + 1;
            if (nativeSql.length() > 0) {
              if (addReturning(nativeSql, currentCommandType, returningColumnNames, isReturningPresent)) {
                isReturningPresent = true;
              }

              if (splitStatements) {
                if (nativeQueries == null) {
                  nativeQueries = new ArrayList<NativeQuery>();
                }

                if (!isValuesFound || !isCurrentReWriteCompatible || valuesBraceClosePosition == -1
                    || (bindPositions != null
                    && valuesBraceClosePosition < bindPositions.get(bindPositions.size() - 1))) {
                  valuesBraceOpenPosition = -1;
                  valuesBraceClosePosition = -1;
                }

                nativeQueries.add(new NativeQuery(nativeSql.toString(),
                    toIntArray(bindPositions), false,
                    SqlCommand.createStatementTypeInfo(
                        currentCommandType, isBatchedReWriteConfigured, valuesBraceOpenPosition,
                        valuesBraceClosePosition,
                        isReturningPresent, nativeQueries.size())));
              }
            }
            prevCommandType = currentCommandType;
            isReturningPresentPrev = isReturningPresent;
            currentCommandType = SqlCommandType.BLANK;
            isReturningPresent = false;
            if (splitStatements) {
              // Prepare for next query
              if (bindPositions != null) {
                bindPositions.clear();
              }
              nativeSql.setLength(0);
              valuesBraceOpenPosition = -1;
              valuesBraceClosePosition = -1;
              valuesBraceCloseFound = false;
            }
          }
          break;

        default:
          if (keywordStart >= 0) {
            // When we are inside a keyword, we need to detect keyword end boundary
            // Note that isKeyWordChar is initialized to false before the switch, so
            // all other characters would result in isKeyWordChar=false
            isKeyWordChar = isIdentifierContChar(aChar);
            break;
          }
          // Not in keyword, so just detect next keyword start
          isKeyWordChar = isIdentifierStartChar(aChar);
          if (isKeyWordChar) {
            keywordStart = i;
            if (valuesBraceOpenPosition != -1 && inParen == 0) {
              // When the statement already has multi-values, stop looking for more of them
              // Since values(?,?),(?,?),... should not contain keywords in the middle
              valuesBraceCloseFound = true;
            }
          }
          break;
      }
      if (keywordStart >= 0 && (i == aChars.length - 1 || !isKeyWordChar)) {
        int wordLength = (isKeyWordChar ? i + 1 : keywordEnd) - keywordStart;
        if (currentCommandType == SqlCommandType.BLANK) {
          if (wordLength == 6 && parseUpdateKeyword(aChars, keywordStart)) {
            currentCommandType = SqlCommandType.UPDATE;
          } else if (wordLength == 6 && parseDeleteKeyword(aChars, keywordStart)) {
            currentCommandType = SqlCommandType.DELETE;
          } else if (wordLength == 4 && parseMoveKeyword(aChars, keywordStart)) {
            currentCommandType = SqlCommandType.MOVE;
          } else if (wordLength == 6 && parseSelectKeyword(aChars, keywordStart)) {
            currentCommandType = SqlCommandType.SELECT;
          } else if (wordLength == 4 && parseWithKeyword(aChars, keywordStart)) {
            currentCommandType = SqlCommandType.WITH;
          } else if (wordLength == 6 && parseInsertKeyword(aChars, keywordStart)) {
            if (!isInsertPresent && (nativeQueries == null || nativeQueries.isEmpty())) {
              // Only allow rewrite for insert command starting with the insert keyword.
              // Else, too many risks of wrong interpretation.
              isCurrentReWriteCompatible = keyWordCount == 0;
              isInsertPresent = true;
              currentCommandType = SqlCommandType.INSERT;
            } else {
              isCurrentReWriteCompatible = false;
            }
          }
        } else if (currentCommandType == SqlCommandType.WITH
            && inParen == 0) {
          SqlCommandType command = parseWithCommandType(aChars, i, keywordStart, wordLength);
          if (command != null) {
            currentCommandType = command;
          }
        }
        if (inParen != 0 || aChar == ')') {
          // RETURNING and VALUES cannot be present in braces
        } else if (wordLength == 9 && parseReturningKeyword(aChars, keywordStart)) {
          isReturningPresent = true;
        } else if (wordLength == 6 && parseValuesKeyword(aChars, keywordStart)) {
          isValuesFound = true;
        }
        keywordStart = -1;
        keyWordCount++;
      }
      if (aChar == '(') {
        inParen++;
        if (inParen == 1 && isValuesFound && valuesBraceOpenPosition == -1) {
          valuesBraceOpenPosition = nativeSql.length() + i - fragmentStart;
        }
      }
    }

    if (!isValuesFound || !isCurrentReWriteCompatible || valuesBraceClosePosition == -1
        || (bindPositions != null
        && valuesBraceClosePosition < bindPositions.get(bindPositions.size() - 1))) {
      valuesBraceOpenPosition = -1;
      valuesBraceClosePosition = -1;
    }

    if (fragmentStart < aChars.length && !whitespaceOnly) {
      nativeSql.append(aChars, fragmentStart, aChars.length - fragmentStart);
    } else {
      if (numberOfStatements > 1) {
        isReturningPresent = false;
        currentCommandType = SqlCommandType.BLANK;
      } else if (numberOfStatements == 1) {
        isReturningPresent = isReturningPresentPrev;
        currentCommandType = prevCommandType;
      }
    }

    if (nativeSql.length() == 0) {
      return nativeQueries != null ? nativeQueries : Collections.<NativeQuery>emptyList();
    }

    if (addReturning(nativeSql, currentCommandType, returningColumnNames, isReturningPresent)) {
      isReturningPresent = true;
    }

    NativeQuery lastQuery = new NativeQuery(nativeSql.toString(),
        toIntArray(bindPositions), !splitStatements,
        SqlCommand.createStatementTypeInfo(currentCommandType,
            isBatchedReWriteConfigured, valuesBraceOpenPosition, valuesBraceClosePosition,
            isReturningPresent, (nativeQueries == null ? 0 : nativeQueries.size())));

    if (nativeQueries == null) {
      return Collections.singletonList(lastQuery);
    }

    if (!whitespaceOnly) {
      nativeQueries.add(lastQuery);
    }
    return nativeQueries;
  }

  private static SqlCommandType parseWithCommandType(char[] aChars, int i, int keywordStart,
      int wordLength) {
    // This parses `with x as (...) ...`
    // Corner case is `with select as (insert ..) select * from select
    SqlCommandType command;
    if (wordLength == 6 && parseUpdateKeyword(aChars, keywordStart)) {
      command = SqlCommandType.UPDATE;
    } else if (wordLength == 6 && parseDeleteKeyword(aChars, keywordStart)) {
      command = SqlCommandType.DELETE;
    } else if (wordLength == 6 && parseInsertKeyword(aChars, keywordStart)) {
      command = SqlCommandType.INSERT;
    } else if (wordLength == 6 && parseSelectKeyword(aChars, keywordStart)) {
      command = SqlCommandType.SELECT;
    } else {
      return null;
    }
    // update/delete/insert/select keyword detected
    // Check if `AS` follows
    int nextInd = i;
    // The loop should skip whitespace and comments
    for (; nextInd < aChars.length; nextInd++) {
      char nextChar = aChars[nextInd];
      if (nextChar == '-') {
        nextInd = Parser.parseLineComment(aChars, nextInd);
      } else if (nextChar == '/') {
        nextInd = Parser.parseBlockComment(aChars, nextInd);
      } else if (Character.isWhitespace(nextChar)) {
        // Skip whitespace
        continue;
      } else {
        break;
      }
    }
    if (nextInd + 2 >= aChars.length
        || (!parseAsKeyword(aChars, nextInd)
        || isIdentifierContChar(aChars[nextInd + 2]))) {
      return command;
    }
    return null;
  }

  private static boolean addReturning(StringBuilder nativeSql, SqlCommandType currentCommandType,
      String[] returningColumnNames, boolean isReturningPresent) throws SQLException {
    if (isReturningPresent || returningColumnNames.length == 0) {
      return false;
    }
    if (currentCommandType != SqlCommandType.INSERT
        && currentCommandType != SqlCommandType.UPDATE
        && currentCommandType != SqlCommandType.DELETE
        && currentCommandType != SqlCommandType.WITH) {
      return false;
    }

    nativeSql.append("\nRETURNING ");
    if (returningColumnNames.length == 1 && returningColumnNames[0].charAt(0) == '*') {
      nativeSql.append('*');
      return true;
    }
    for (int col = 0; col < returningColumnNames.length; col++) {
      String columnName = returningColumnNames[col];
      if (col > 0) {
        nativeSql.append(", ");
      }
      Utils.escapeIdentifier(nativeSql, columnName);
    }
    return true;
  }

  /**
   * Converts {@code List<Integer>} to {@code int[]}. Empty and {@code null} lists are converted to
   * empty array.
   *
   * @param list input list
   * @return output array
   */
  private static int[] toIntArray(List<Integer> list) {
    if (list == null || list.isEmpty()) {
      return NO_BINDS;
    }
    int[] res = new int[list.size()];
    for (int i = 0; i < list.size(); i++) {
      res[i] = list.get(i); // must not be null
    }
    return res;
  }

  /**
   * <p>Find the end of the single-quoted string starting at the given offset.</p>
   *
   * <p>Note: for <tt>'single '' quote in string'</tt>, this method currently returns the offset of
   * first <tt>'</tt> character after the initial one. The caller must call the method a second time
   * for the second part of the quoted string.</p>
   *
   * @param query                     query
   * @param offset                    start offset
   * @param standardConformingStrings standard conforming strings
   * @return position of the end of the single-quoted string
   */
  public static int parseSingleQuotes(final char[] query, int offset,
      boolean standardConformingStrings) {
    // check for escape string syntax (E'')
    if (standardConformingStrings
        && offset >= 2
        && (query[offset - 1] == 'e' || query[offset - 1] == 'E')
        && charTerminatesIdentifier(query[offset - 2])) {
      standardConformingStrings = false;
    }

    if (standardConformingStrings) {
      // do NOT treat backslashes as escape characters
      while (++offset < query.length) {
        switch (query[offset]) {
          case '\'':
            return offset;
          default:
            break;
        }
      }
    } else {
      // treat backslashes as escape characters
      while (++offset < query.length) {
        switch (query[offset]) {
          case '\\':
            ++offset;
            break;
          case '\'':
            return offset;
          default:
            break;
        }
      }
    }

    return query.length;
  }

  /**
   * <p>Find the end of the double-quoted string starting at the given offset.</p>
   *
   * <p>Note: for <tt>&quot;double &quot;&quot; quote in string&quot;</tt>, this method currently
   * returns the offset of first <tt>&quot;</tt> character after the initial one. The caller must
   * call the method a second time for the second part of the quoted string.</p>
   *
   * @param query  query
   * @param offset start offset
   * @return position of the end of the double-quoted string
   */
  public static int parseDoubleQuotes(final char[] query, int offset) {
    while (++offset < query.length && query[offset] != '"') {
      ;
    }
    return offset;
  }

  /**
   * Test if the dollar character (<tt>$</tt>) at the given offset starts a dollar-quoted string and
   * return the offset of the ending dollar character.
   *
   * @param query  query
   * @param offset start offset
   * @return offset of the ending dollar character
   */
  public static int parseDollarQuotes(final char[] query, int offset) {
    if (offset + 1 < query.length
        && (offset == 0 || !isIdentifierContChar(query[offset - 1]))) {
      int endIdx = -1;
      if (query[offset + 1] == '$') {
        endIdx = offset + 1;
      } else if (isDollarQuoteStartChar(query[offset + 1])) {
        for (int d = offset + 2; d < query.length; ++d) {
          if (query[d] == '$') {
            endIdx = d;
            break;
          } else if (!isDollarQuoteContChar(query[d])) {
            break;
          }
        }
      }
      if (endIdx > 0) {
        // found; note: tag includes start and end $ character
        int tagIdx = offset;
        int tagLen = endIdx - offset + 1;
        offset = endIdx; // loop continues at endIdx + 1
        for (++offset; offset < query.length; ++offset) {
          if (query[offset] == '$'
              && subArraysEqual(query, tagIdx, offset, tagLen)) {
            offset += tagLen - 1;
            break;
          }
        }
      }
    }
    return offset;
  }

  /**
   * Test if the <tt>-</tt> character at <tt>offset</tt> starts a <tt>--</tt> style line comment,
   * and return the position of the first <tt>\r</tt> or <tt>\n</tt> character.
   *
   * @param query  query
   * @param offset start offset
   * @return position of the first <tt>\r</tt> or <tt>\n</tt> character
   */
  public static int parseLineComment(final char[] query, int offset) {
    if (offset + 1 < query.length && query[offset + 1] == '-') {
      while (offset + 1 < query.length) {
        offset++;
        if (query[offset] == '\r' || query[offset] == '\n') {
          break;
        }
      }
    }
    return offset;
  }

  /**
   * Test if the <tt>/</tt> character at <tt>offset</tt> starts a block comment, and return the
   * position of the last <tt>/</tt> character.
   *
   * @param query  query
   * @param offset start offset
   * @return position of the last <tt>/</tt> character
   */
  public static int parseBlockComment(final char[] query, int offset) {
    if (offset + 1 < query.length && query[offset + 1] == '*') {
      // /* /* */ */ nest, according to SQL spec
      int level = 1;
      for (offset += 2; offset < query.length; ++offset) {
        switch (query[offset - 1]) {
          case '*':
            if (query[offset] == '/') {
              --level;
              ++offset; // don't parse / in */* twice
            }
            break;
          case '/':
            if (query[offset] == '*') {
              ++level;
              ++offset; // don't parse * in /*/ twice
            }
            break;
          default:
            break;
        }

        if (level == 0) {
          --offset; // reset position to last '/' char
          break;
        }
      }
    }
    return offset;
  }

  /**
   * Parse string to check presence of DELETE keyword regardless of case. The initial character is
   * assumed to have been matched.
   *
   * @param query char[] of the query statement
   * @param offset position of query to start checking
   * @return boolean indicates presence of word
   */
  public static boolean parseDeleteKeyword(final char[] query, int offset) {
    if (query.length < (offset + 6)) {
      return false;
    }

    return (query[offset] | 32) == 'd'
        && (query[offset + 1] | 32) == 'e'
        && (query[offset + 2] | 32) == 'l'
        && (query[offset + 3] | 32) == 'e'
        && (query[offset + 4] | 32) == 't'
        && (query[offset + 5] | 32) == 'e';
  }

  /**
   * Parse string to check presence of INSERT keyword regardless of case.
   *
   * @param query char[] of the query statement
   * @param offset position of query to start checking
   * @return boolean indicates presence of word
   */
  public static boolean parseInsertKeyword(final char[] query, int offset) {
    if (query.length < (offset + 7)) {
      return false;
    }

    return (query[offset] | 32) == 'i'
        && (query[offset + 1] | 32) == 'n'
        && (query[offset + 2] | 32) == 's'
        && (query[offset + 3] | 32) == 'e'
        && (query[offset + 4] | 32) == 'r'
        && (query[offset + 5] | 32) == 't';
  }

  /**
   * Parse string to check presence of MOVE keyword regardless of case.
   *
   * @param query char[] of the query statement
   * @param offset position of query to start checking
   * @return boolean indicates presence of word
   */
  public static boolean parseMoveKeyword(final char[] query, int offset) {
    if (query.length < (offset + 4)) {
      return false;
    }

    return (query[offset] | 32) == 'm'
        && (query[offset + 1] | 32) == 'o'
        && (query[offset + 2] | 32) == 'v'
        && (query[offset + 3] | 32) == 'e';
  }

  /**
   * Parse string to check presence of RETURNING keyword regardless of case.
   *
   * @param query char[] of the query statement
   * @param offset position of query to start checking
   * @return boolean indicates presence of word
   */
  public static boolean parseReturningKeyword(final char[] query, int offset) {
    if (query.length < (offset + 9)) {
      return false;
    }

    return (query[offset] | 32) == 'r'
        && (query[offset + 1] | 32) == 'e'
        && (query[offset + 2] | 32) == 't'
        && (query[offset + 3] | 32) == 'u'
        && (query[offset + 4] | 32) == 'r'
        && (query[offset + 5] | 32) == 'n'
        && (query[offset + 6] | 32) == 'i'
        && (query[offset + 7] | 32) == 'n'
        && (query[offset + 8] | 32) == 'g';
  }

  /**
   * Parse string to check presence of SELECT keyword regardless of case.
   *
   * @param query char[] of the query statement
   * @param offset position of query to start checking
   * @return boolean indicates presence of word
   */
  public static boolean parseSelectKeyword(final char[] query, int offset) {
    if (query.length < (offset + 6)) {
      return false;
    }

    return (query[offset] | 32) == 's'
        && (query[offset + 1] | 32) == 'e'
        && (query[offset + 2] | 32) == 'l'
        && (query[offset + 3] | 32) == 'e'
        && (query[offset + 4] | 32) == 'c'
        && (query[offset + 5] | 32) == 't';
  }

  /**
   * Parse string to check presence of UPDATE keyword regardless of case.
   *
   * @param query char[] of the query statement
   * @param offset position of query to start checking
   * @return boolean indicates presence of word
   */
  public static boolean parseUpdateKeyword(final char[] query, int offset) {
    if (query.length < (offset + 6)) {
      return false;
    }

    return (query[offset] | 32) == 'u'
        && (query[offset + 1] | 32) == 'p'
        && (query[offset + 2] | 32) == 'd'
        && (query[offset + 3] | 32) == 'a'
        && (query[offset + 4] | 32) == 't'
        && (query[offset + 5] | 32) == 'e';
  }

  /**
   * Parse string to check presence of VALUES keyword regardless of case.
   *
   * @param query char[] of the query statement
   * @param offset position of query to start checking
   * @return boolean indicates presence of word
   */
  public static boolean parseValuesKeyword(final char[] query, int offset) {
    if (query.length < (offset + 6)) {
      return false;
    }

    return (query[offset] | 32) == 'v'
        && (query[offset + 1] | 32) == 'a'
        && (query[offset + 2] | 32) == 'l'
        && (query[offset + 3] | 32) == 'u'
        && (query[offset + 4] | 32) == 'e'
        && (query[offset + 5] | 32) == 's';
  }

  /**
   * Parse string to check presence of WITH keyword regardless of case.
   *
   * @param query char[] of the query statement
   * @param offset position of query to start checking
   * @return boolean indicates presence of word
   */
  public static boolean parseWithKeyword(final char[] query, int offset) {
    if (query.length < (offset + 4)) {
      return false;
    }

    return (query[offset] | 32) == 'w'
        && (query[offset + 1] | 32) == 'i'
        && (query[offset + 2] | 32) == 't'
        && (query[offset + 3] | 32) == 'h';
  }

  /**
   * Parse string to check presence of AS keyword regardless of case.
   *
   * @param query char[] of the query statement
   * @param offset position of query to start checking
   * @return boolean indicates presence of word
   */
  public static boolean parseAsKeyword(final char[] query, int offset) {
    if (query.length < (offset + 2)) {
      return false;
    }

    return (query[offset] | 32) == 'a'
        && (query[offset + 1] | 32) == 's';
  }

  /**
   * @param c character
   * @return true if the character is a whitespace character as defined in the backend's parser
   */
  public static boolean isSpace(char c) {
    return c == ' ' || c == '\t' || c == '\n' || c == '\r' || c == '\f';
  }

  /**
   * @param c character
   * @return true if the given character is a valid character for an operator in the backend's
   *     parser
   */
  public static boolean isOperatorChar(char c) {
    /*
     * Extracted from operators defined by {self} and {op_chars}
     * in pgsql/src/backend/parser/scan.l.
     */
    return ",()[].;:+-*/%^<>=~!@#&|`?".indexOf(c) != -1;
  }

  /**
   * Checks if a character is valid as the start of an identifier.
   * PostgreSQL 9.4 allows column names like _, ‿, ⁀, ⁔, ︳, ︴, ﹍, ﹎, ﹏, ＿, so
   * it is assumed isJavaIdentifierPart is good enough for PostgreSQL.
   *
   * @see <a href="https://www.postgresql.org/docs/9.6/static/sql-syntax-lexical.html#SQL-SYNTAX-IDENTIFIERS">Identifiers and Key Words</a>
   *
   * @param c the character to check
   * @return true if valid as first character of an identifier; false if not
   */
  public static boolean isIdentifierStartChar(char c) {
    /*
     * PostgreSQL's implmementation is located in
     * pgsql/src/backend/parser/scan.l:
     * ident_start    [A-Za-z\200-\377_]
     * ident_cont     [A-Za-z\200-\377_0-9\$]
     * however is is not clear how that interacts with unicode, so we just use Java's implementation.
     */
    return Character.isJavaIdentifierStart(c);
  }

  /**
   * Checks if a character is valid as the second or later character of an identifier.
   *
   * @param c the character to check
   * @return true if valid as second or later character of an identifier; false if not
   */
  public static boolean isIdentifierContChar(char c) {
    return Character.isJavaIdentifierPart(c);
  }

  /**
   * @param c character
   * @return true if the character terminates an identifier
   */
  public static boolean charTerminatesIdentifier(char c) {
    return c == '"' || isSpace(c) || isOperatorChar(c);
  }

  /**
   * Checks if a character is valid as the start of a dollar quoting tag.
   *
   * @param c the character to check
   * @return true if valid as first character of a dollar quoting tag; false if not
   */
  public static boolean isDollarQuoteStartChar(char c) {
    /*
     * The allowed dollar quote start and continuation characters
     * must stay in sync with what the backend defines in
     * pgsql/src/backend/parser/scan.l
     *
     * The quoted string starts with $foo$ where "foo" is an optional string
     * in the form of an identifier, except that it may not contain "$",
     * and extends to the first occurrence of an identical string.
     * There is *no* processing of the quoted text.
     */
    return c != '$' && isIdentifierStartChar(c);
  }

  /**
   * Checks if a character is valid as the second or later character of a dollar quoting tag.
   *
   * @param c the character to check
   * @return true if valid as second or later character of a dollar quoting tag; false if not
   */
  public static boolean isDollarQuoteContChar(char c) {
    return c != '$' && isIdentifierContChar(c);
  }

  /**
   * Compares two sub-arrays of the given character array for equalness. If the length is zero, the
   * result is true if and only if the offsets are within the bounds of the array.
   *
   * @param arr  a char array
   * @param offA first sub-array start offset
   * @param offB second sub-array start offset
   * @param len  length of the sub arrays to compare
   * @return true if the sub-arrays are equal; false if not
   */
  private static boolean subArraysEqual(final char[] arr,
      final int offA, final int offB,
      final int len) {
    if (offA < 0 || offB < 0
        || offA >= arr.length || offB >= arr.length
        || offA + len > arr.length || offB + len > arr.length) {
      return false;
    }

    for (int i = 0; i < len; ++i) {
      if (arr[offA + i] != arr[offB + i]) {
        return false;
      }
    }

    return true;
  }

  /**
   * Converts JDBC-specific callable statement escapes {@code { [? =] call <some_function> [(?,
   * [?,..])] }} into the PostgreSQL format which is {@code select <some_function> (?, [?, ...]) as
   * result} or {@code select * from <some_function> (?, [?, ...]) as result} (7.3)
   *
   * @param jdbcSql         sql text with JDBC escapes
   * @param stdStrings      if backslash in single quotes should be regular character or escape one
   * @param serverVersion   server version
   * @param protocolVersion protocol version
   * @return SQL in appropriate for given server format
   * @throws SQLException if given SQL is malformed
   */
  public static JdbcCallParseInfo modifyJdbcCall(String jdbcSql, boolean stdStrings,
      int serverVersion, int protocolVersion) throws SQLException {
    // Mini-parser for JDBC function-call syntax (only)
    // TODO: Merge with escape processing (and parameter parsing?) so we only parse each query once.
    // RE: frequently used statements are cached (see {@link org.postgresql.jdbc.PgConnection#borrowQuery}), so this "merge" is not that important.
    String sql = jdbcSql;
    boolean isFunction = false;
    boolean outParamBeforeFunc = false;

    int len = jdbcSql.length();
    int state = 1;
    boolean inQuotes = false;
    boolean inEscape = false;
    int startIndex = -1;
    int endIndex = -1;
    boolean syntaxError = false;
    int i = 0;

    while (i < len && !syntaxError) {
      char ch = jdbcSql.charAt(i);

      switch (state) {
        case 1:  // Looking for { at start of query
          if (ch == '{') {
            ++i;
            ++state;
          } else if (Character.isWhitespace(ch)) {
            ++i;
          } else {
            // Not function-call syntax. Skip the rest of the string.
            i = len;
          }
          break;

        case 2:  // After {, looking for ? or =, skipping whitespace
          if (ch == '?') {
            outParamBeforeFunc =
                isFunction = true;   // { ? = call ... }  -- function with one out parameter
            ++i;
            ++state;
          } else if (ch == 'c' || ch == 'C') {  // { call ... }      -- proc with no out parameters
            state += 3; // Don't increase 'i'
          } else if (Character.isWhitespace(ch)) {
            ++i;
          } else {
            // "{ foo ...", doesn't make sense, complain.
            syntaxError = true;
          }
          break;

        case 3:  // Looking for = after ?, skipping whitespace
          if (ch == '=') {
            ++i;
            ++state;
          } else if (Character.isWhitespace(ch)) {
            ++i;
          } else {
            syntaxError = true;
          }
          break;

        case 4:  // Looking for 'call' after '? =' skipping whitespace
          if (ch == 'c' || ch == 'C') {
            ++state; // Don't increase 'i'.
          } else if (Character.isWhitespace(ch)) {
            ++i;
          } else {
            syntaxError = true;
          }
          break;

        case 5:  // Should be at 'call ' either at start of string or after ?=
          if ((ch == 'c' || ch == 'C') && i + 4 <= len && jdbcSql.substring(i, i + 4)
              .equalsIgnoreCase("call")) {
            isFunction = true;
            i += 4;
            ++state;
          } else if (Character.isWhitespace(ch)) {
            ++i;
          } else {
            syntaxError = true;
          }
          break;

        case 6:  // Looking for whitespace char after 'call'
          if (Character.isWhitespace(ch)) {
            // Ok, we found the start of the real call.
            ++i;
            ++state;
            startIndex = i;
          } else {
            syntaxError = true;
          }
          break;

        case 7:  // In "body" of the query (after "{ [? =] call ")
          if (ch == '\'') {
            inQuotes = !inQuotes;
            ++i;
          } else if (inQuotes && ch == '\\' && !stdStrings) {
            // Backslash in string constant, skip next character.
            i += 2;
          } else if (!inQuotes && ch == '{') {
            inEscape = !inEscape;
            ++i;
          } else if (!inQuotes && ch == '}') {
            if (!inEscape) {
              // Should be end of string.
              endIndex = i;
              ++i;
              ++state;
            } else {
              inEscape = false;
            }
          } else if (!inQuotes && ch == ';') {
            syntaxError = true;
          } else {
            // Everything else is ok.
            ++i;
          }
          break;

        case 8:  // At trailing end of query, eating whitespace
          if (Character.isWhitespace(ch)) {
            ++i;
          } else {
            syntaxError = true;
          }
          break;

        default:
          throw new IllegalStateException("somehow got into bad state " + state);
      }
    }

    // We can only legally end in a couple of states here.
    if (i == len && !syntaxError) {
      if (state == 1) {
        // Not an escaped syntax.
        return new JdbcCallParseInfo(sql, isFunction);
      }
      if (state != 8) {
        syntaxError = true; // Ran out of query while still parsing
      }
    }

    if (syntaxError) {
      throw new PSQLException(
          GT.tr("Malformed function or procedure escape syntax at offset {0}.", i),
          PSQLState.STATEMENT_NOT_ALLOWED_IN_FUNCTION_CALL);
    }

    String prefix = "select * from ";
    String suffix = " as result";

    String s = jdbcSql.substring(startIndex, endIndex);
    int prefixLength = prefix.length();
    StringBuilder sb = new StringBuilder(prefixLength + jdbcSql.length() + suffix.length() + 10);
    sb.append(prefix);
    sb.append(s);

    int opening = s.indexOf('(') + 1;
    if (opening == 0) {
      // here the function call has no parameters declaration eg : "{ ? = call pack_getValue}"
      sb.append(outParamBeforeFunc ? "(?)" : "()");
    } else if (outParamBeforeFunc) {
      // move the single out parameter into the function call
      // so that it can be treated like all other parameters
      boolean needComma = false;

      // the following loop will check if the function call has parameters
      // eg "{ ? = call pack_getValue(?) }" vs "{ ? = call pack_getValue() }
      for (int j = opening + prefixLength; j < sb.length(); j++) {
        char c = sb.charAt(j);
        if (c == ')') {
          break;
        }

        if (!Character.isWhitespace(c)) {
          needComma = true;
          break;
        }
      }

      // insert the return parameter as the first parameter of the function call
      if (needComma) {
        sb.insert(opening + prefixLength, "?,");
      } else {
        sb.insert(opening + prefixLength, "?");
      }
    }

    sql = sb.append(suffix).toString();
    return new JdbcCallParseInfo(sql, isFunction);
  }

  /**
   * <p>Filter the SQL string of Java SQL Escape clauses.</p>
   *
   * <p>Currently implemented Escape clauses are those mentioned in 11.3 in the specification.
   * Basically we look through the sql string for {d xxx}, {t xxx}, {ts xxx}, {oj xxx} or {fn xxx}
   * in non-string sql code. When we find them, we just strip the escape part leaving only the xxx
   * part. So, something like "select * from x where d={d '2001-10-09'}" would return "select * from
   * x where d= '2001-10-09'".</p>
   *
   * @param p_sql                     the original query text
   * @param replaceProcessingEnabled  whether replace_processing_enabled is on
   * @param standardConformingStrings whether standard_conforming_strings is on
   * @return PostgreSQL-compatible SQL
   * @throws SQLException if given SQL is wrong
   */
  public static String replaceProcessing(String p_sql, boolean replaceProcessingEnabled,
      boolean standardConformingStrings) throws SQLException {
    if (replaceProcessingEnabled) {
      // Since escape codes can only appear in SQL CODE, we keep track
      // of if we enter a string or not.
      int len = p_sql.length();
      char[] chars = p_sql.toCharArray();
      StringBuilder newsql = new StringBuilder(len);
      int i = 0;
      while (i < len) {
        i = parseSql(chars, i, newsql, false, standardConformingStrings);
        // We need to loop here in case we encounter invalid
        // SQL, consider: SELECT a FROM t WHERE (1 > 0)) ORDER BY a
        // We can't ending replacing after the extra closing paren
        // because that changes a syntax error to a valid query
        // that isn't what the user specified.
        if (i < len) {
          newsql.append(chars[i]);
          i++;
        }
      }
      return newsql.toString();
    } else {
      return p_sql;
    }
  }

  /**
   * parse the given sql from index i, appending it to the given buffer until we hit an unmatched
   * right parentheses or end of string. When the stopOnComma flag is set we also stop processing
   * when a comma is found in sql text that isn't inside nested parenthesis.
   *
   * @param p_sql the original query text
   * @param i starting position for replacing
   * @param newsql where to write the replaced output
   * @param stopOnComma should we stop after hitting the first comma in sql text?
   * @param stdStrings whether standard_conforming_strings is on
   * @return the position we stopped processing at
   * @throws SQLException if given SQL is wrong
   */
  private static int parseSql(char[] p_sql, int i, StringBuilder newsql, boolean stopOnComma,
      boolean stdStrings) throws SQLException {
    SqlParseState state = SqlParseState.IN_SQLCODE;
    int len = p_sql.length;
    int nestedParenthesis = 0;
    boolean endOfNested = false;

    // because of the ++i loop
    i--;
    while (!endOfNested && ++i < len) {
      char c = p_sql[i];

      state_switch:
      switch (state) {
        case IN_SQLCODE:
          if (c == '$') {
            int i0 = i;
            i = parseDollarQuotes(p_sql, i);
            checkParsePosition(i, len, i0, p_sql,
                "Unterminated dollar quote started at position {0} in SQL {1}. Expected terminating $$");
            newsql.append(p_sql, i0, i - i0 + 1);
            break;
          } else if (c == '\'') {
            // start of a string?
            int i0 = i;
            i = parseSingleQuotes(p_sql, i, stdStrings);
            checkParsePosition(i, len, i0, p_sql,
                "Unterminated string literal started at position {0} in SQL {1}. Expected ' char");
            newsql.append(p_sql, i0, i - i0 + 1);
            break;
          } else if (c == '"') {
            // start of a identifier?
            int i0 = i;
            i = parseDoubleQuotes(p_sql, i);
            checkParsePosition(i, len, i0, p_sql,
                "Unterminated identifier started at position {0} in SQL {1}. Expected \" char");
            newsql.append(p_sql, i0, i - i0 + 1);
            break;
          } else if (c == '/') {
            int i0 = i;
            i = parseBlockComment(p_sql, i);
            checkParsePosition(i, len, i0, p_sql,
                "Unterminated block comment started at position {0} in SQL {1}. Expected */ sequence");
            newsql.append(p_sql, i0, i - i0 + 1);
            break;
          } else if (c == '-') {
            int i0 = i;
            i = parseLineComment(p_sql, i);
            newsql.append(p_sql, i0, i - i0 + 1);
            break;
          } else if (c == '(') { // begin nested sql
            nestedParenthesis++;
          } else if (c == ')') { // end of nested sql
            nestedParenthesis--;
            if (nestedParenthesis < 0) {
              endOfNested = true;
              break;
            }
          } else if (stopOnComma && c == ',' && nestedParenthesis == 0) {
            endOfNested = true;
            break;
          } else if (c == '{') { // start of an escape code?
            if (i + 1 < len) {
              SqlParseState[] availableStates = SqlParseState.VALUES;
              // skip first state, it's not a escape code state
              for (int j = 1; j < availableStates.length; j++) {
                SqlParseState availableState = availableStates[j];
                int matchedPosition = availableState.getMatchedPosition(p_sql, i + 1);
                if (matchedPosition == 0) {
                  continue;
                }
                i += matchedPosition;
                if (availableState.replacementKeyword != null) {
                  newsql.append(availableState.replacementKeyword);
                }
                state = availableState;
                break state_switch;
              }
            }
          }
          newsql.append(c);
          break;

        case ESC_FUNCTION:
          // extract function name
          i = escapeFunction(p_sql, i, newsql, stdStrings);
          state = SqlParseState.IN_SQLCODE; // end of escaped function (or query)
          break;
        case ESC_DATE:
        case ESC_TIME:
        case ESC_TIMESTAMP:
        case ESC_OUTERJOIN:
        case ESC_ESCAPECHAR:
          if (c == '}') {
            state = SqlParseState.IN_SQLCODE; // end of escape code.
          } else {
            newsql.append(c);
          }
          break;
      } // end switch
    }
    return i;
  }

  private static int findOpenBrace(char[] p_sql, int i) {
    int posArgs;
    for (posArgs = i; posArgs < p_sql.length && p_sql[posArgs] != '('; posArgs++) {
      ;
    }
    return posArgs;
  }

  private static void checkParsePosition(int i, int len, int i0, char[] p_sql,
      String message)
      throws PSQLException {
    if (i < len) {
      return;
    }
    throw new PSQLException(
        GT.tr(message, i0, new String(p_sql)),
        PSQLState.SYNTAX_ERROR);
  }

  private static int escapeFunction(char[] p_sql, int i, StringBuilder newsql, boolean stdStrings) throws SQLException {
    String functionName;
    int argPos = findOpenBrace(p_sql, i);
    if (argPos < p_sql.length) {
      functionName = new String(p_sql, i, argPos - i).trim();
      // extract arguments
      i = argPos + 1;// we start the scan after the first (
      i = escapeFunctionArguments(newsql, functionName, p_sql, i, stdStrings);
    }
    // go to the end of the function copying anything found
    i++;
    while (i < p_sql.length && p_sql[i] != '}') {
      newsql.append(p_sql[i++]);
    }
    return i;
  }

  /**
   * Generate sql for escaped functions.
   *
   * @param newsql destination StringBuilder
   * @param functionName the escaped function name
   * @param p_sql input SQL text (containing arguments of a function call with possible JDBC escapes)
   * @param i position in the input SQL
   * @param stdStrings whether standard_conforming_strings is on
   * @return the right PostgreSQL sql
   * @throws SQLException if something goes wrong
   */
  private static int escapeFunctionArguments(StringBuilder newsql, String functionName, char[] p_sql, int i,
      boolean stdStrings)
      throws SQLException {
    // Maximum arity of functions in EscapedFunctions is 3
    List<CharSequence> parsedArgs = new ArrayList<CharSequence>(3);
    while (true) {
      StringBuilder arg = new StringBuilder();
      int lastPos = i;
      i = parseSql(p_sql, i, arg, true, stdStrings);
      if (i != lastPos) {
        parsedArgs.add(arg);
      }
      if (i >= p_sql.length // should not happen
          || p_sql[i] != ',') {
        break;
      }
      i++;
    }
    Method method = EscapedFunctions2.getFunction(functionName);
    if (method == null) {
      newsql.append(functionName);
      EscapedFunctions2.appendCall(newsql, "(", ",", ")", parsedArgs);
      return i;
    }
    try {
      method.invoke(null, newsql, parsedArgs);
    } catch (InvocationTargetException e) {
      Throwable targetException = e.getTargetException();
      if (targetException instanceof SQLException) {
        throw (SQLException) targetException;
      } else {
        throw new PSQLException(targetException.getMessage(), PSQLState.SYSTEM_ERROR);
      }
    } catch (IllegalAccessException e) {
      throw new PSQLException(e.getMessage(), PSQLState.SYSTEM_ERROR);
    }
    return i;
  }

  private static final char[] QUOTE_OR_ALPHABETIC_MARKER = {'\"', '0'};
  private static final char[] QUOTE_OR_ALPHABETIC_MARKER_OR_PARENTHESIS = {'\"', '0', '('};
  private static final char[] SINGLE_QUOTE = {'\''};

  // Static variables for parsing SQL when replaceProcessing is true.
  private enum SqlParseState {
    IN_SQLCODE,
    ESC_DATE("d", SINGLE_QUOTE, "DATE "),
    ESC_TIME("t", SINGLE_QUOTE, "TIME "),

    ESC_TIMESTAMP("ts", SINGLE_QUOTE, "TIMESTAMP "),
    ESC_FUNCTION("fn", QUOTE_OR_ALPHABETIC_MARKER, null),
    ESC_OUTERJOIN("oj", QUOTE_OR_ALPHABETIC_MARKER_OR_PARENTHESIS, null),
    ESC_ESCAPECHAR("escape", SINGLE_QUOTE, "ESCAPE ");

    private static final SqlParseState[] VALUES = values();

    private final char[] escapeKeyword;
    private final char[] allowedValues;
    private final String replacementKeyword;

    SqlParseState() {
      this("", new char[0], null);
    }

    SqlParseState(String escapeKeyword, char[] allowedValues, String replacementKeyword) {
      this.escapeKeyword = escapeKeyword.toCharArray();
      this.allowedValues = allowedValues;
      this.replacementKeyword = replacementKeyword;
    }

    private boolean startMatches(char[] p_sql, int pos) {
      // check for the keyword
      for (char c : escapeKeyword) {
        if (pos >= p_sql.length) {
          return false;
        }
        char curr = p_sql[pos++];
        if (curr != c && curr != Character.toUpperCase(c)) {
          return false;
        }
      }
      return pos < p_sql.length;
    }

    private int getMatchedPosition(char[] p_sql, int pos) {
      // check for the keyword
      if (!startMatches(p_sql, pos)) {
        return 0;
      }

      int newPos = pos + escapeKeyword.length;

      // check for the beginning of the value
      char curr = p_sql[newPos];
      // ignore any in-between whitespace
      while (curr == ' ') {
        newPos++;
        if (newPos >= p_sql.length) {
          return 0;
        }
        curr = p_sql[newPos];
      }
      for (char c : allowedValues) {
        if (curr == c || (c == '0' && Character.isLetter(curr))) {
          return newPos - pos;
        }
      }
      return 0;
    }
  }
}<|MERGE_RESOLUTION|>--- conflicted
+++ resolved
@@ -226,11 +226,7 @@
    * Utility method used by tests to clear the cache.
    */
   static void clearCache() {
-<<<<<<< HEAD
-    for(Iterator<ReferenceWithKey> refIter = PARSED_CACHE.values().iterator(); refIter.hasNext(); ) {
-=======
     for (Iterator<ReferenceWithKey> refIter = PARSED_CACHE.values().iterator(); refIter.hasNext(); ) {
->>>>>>> f9080a7f
       final ReferenceWithKey ref = refIter.next();
       //remove from the map
       refIter.remove();

/*
 * Copyright (c) 2006, PostgreSQL Global Development Group
 * See the LICENSE file in the project root for more information.
 */

package org.postgresql.core;

import org.postgresql.jdbc.EscapeSyntaxCallMode;
import org.postgresql.jdbc.EscapedFunctions2;
import org.postgresql.util.GT;
import org.postgresql.util.PSQLException;
import org.postgresql.util.PSQLState;

import org.checkerframework.checker.nullness.qual.Nullable;

import java.lang.reflect.InvocationTargetException;
import java.lang.reflect.Method;
import java.sql.SQLException;
import java.util.ArrayList;
import java.util.Arrays;
import java.util.Collections;
import java.util.List;

/**
 * Basic query parser infrastructure.
 * Note: This class should not be considered as pgjdbc public API.
 *
 * @author Michael Paesold (mpaesold@gmx.at)
 * @author Christopher Deckers (chrriis@gmail.com)
 */
public class Parser {
  static final int[] EMPTY_INT_ARRAY = new int[0];

  /**
   * Parses JDBC query into PostgreSQL's native format. Several queries might be given if separated
   * by semicolon.
   *
   * @param query                     jdbc query to parse
   * @param standardConformingStrings whether to allow backslashes to be used as escape characters
   *                                  in single quote literals
   * @param withParameters            whether to replace ?, ? with $1, $2, etc
   * @param splitStatements           whether to split statements by semicolon
   * @param isBatchedReWriteConfigured whether re-write optimization is enabled
   * @param returningColumnNames      for simple insert, update, delete add returning with given column names
   * @return list of native queries
   * @throws SQLException if unable to add returning clause (invalid column names)
   */
  public static List<NativeQuery> parseJdbcSql(String query, boolean standardConformingStrings,
      boolean withParameters, boolean splitStatements,
      boolean isBatchedReWriteConfigured,
      String... returningColumnNames) throws SQLException {
    if (!withParameters && !splitStatements
        && returningColumnNames != null && returningColumnNames.length == 0) {
      return Collections.singletonList(new NativeQuery(query,
        SqlCommand.createStatementTypeInfo(SqlCommandType.BLANK)));
    }

    int fragmentStart = 0;
    int inParen = 0;

    char[] aChars = query.toCharArray();

    StringBuilder nativeSql = new StringBuilder(query.length() + 10);
    IntCollection bindPositions = null; // initialized on demand
    List<NativeQuery> nativeQueries = null;
    boolean isCurrentReWriteCompatible = false;
    boolean isValuesFound = false;
    int valuesBraceOpenPosition = -1;
    int valuesBraceClosePosition = -1;
    boolean valuesBraceCloseFound = false;
    boolean isInsertPresent = false;
    boolean isReturningPresent = false;
    boolean isReturningPresentPrev = false;
    SqlCommandType currentCommandType = SqlCommandType.BLANK;
    SqlCommandType prevCommandType = SqlCommandType.BLANK;
    int numberOfStatements = 0;

    boolean whitespaceOnly = true;
    int keyWordCount = 0;
    int keywordStart = -1;
    int keywordEnd = -1;
    for (int i = 0; i < aChars.length; ++i) {
      char aChar = aChars[i];
      boolean isKeyWordChar = false;
      // ';' is ignored as it splits the queries
      whitespaceOnly &= aChar == ';' || Character.isWhitespace(aChar);
      keywordEnd = i; // parseSingleQuotes, parseDoubleQuotes, etc move index so we keep old value
      switch (aChar) {
        case '\'': // single-quotes
          i = Parser.parseSingleQuotes(aChars, i, standardConformingStrings);
          break;

        case '"': // double-quotes
          i = Parser.parseDoubleQuotes(aChars, i);
          break;

        case '-': // possibly -- style comment
          i = Parser.parseLineComment(aChars, i);
          break;

        case '/': // possibly /* */ style comment
          i = Parser.parseBlockComment(aChars, i);
          break;

        case '$': // possibly dollar quote start
          i = Parser.parseDollarQuotes(aChars, i);
          break;

        // case '(' moved below to parse "values(" properly

        case ')':
          inParen--;
          if (inParen == 0 && isValuesFound && !valuesBraceCloseFound) {
            // If original statement is multi-values like VALUES (...), (...), ... then
            // search for the latest closing paren
            valuesBraceClosePosition = nativeSql.length() + i - fragmentStart;
          }
          break;

        case '?':
          nativeSql.append(aChars, fragmentStart, i - fragmentStart);
          if (i + 1 < aChars.length && aChars[i + 1] == '?') /* replace ?? with ? */ {
            nativeSql.append('?');
            i++; // make sure the coming ? is not treated as a bind
          } else {
            if (!withParameters) {
              nativeSql.append('?');
            } else {
              if (bindPositions == null) {
                bindPositions = new IntCollection();
              }
              bindPositions.add(nativeSql.length());
              int bindIndex = bindPositions.size();
              nativeSql.append(NativeQuery.bindName(bindIndex));
            }
          }
          fragmentStart = i + 1;
          break;

        case ';':
          if (inParen == 0) {
            if (!whitespaceOnly) {
              numberOfStatements++;
              nativeSql.append(aChars, fragmentStart, i - fragmentStart);
              whitespaceOnly = true;
            }
            fragmentStart = i + 1;
            if (nativeSql.length() > 0) {
              if (addReturning(nativeSql, currentCommandType, returningColumnNames, isReturningPresent)) {
                isReturningPresent = true;
              }

              if (splitStatements) {
                if (nativeQueries == null) {
                  nativeQueries = new ArrayList<NativeQuery>();
                }

                if (!isValuesFound || !isCurrentReWriteCompatible || valuesBraceClosePosition == -1
                    || (bindPositions != null
                    && valuesBraceClosePosition < bindPositions.get(bindPositions.size() - 1))) {
                  valuesBraceOpenPosition = -1;
                  valuesBraceClosePosition = -1;
                }

                nativeQueries.add(new NativeQuery(nativeSql.toString(),
                    toIntArray(bindPositions), false,
                    SqlCommand.createStatementTypeInfo(
                        currentCommandType, isBatchedReWriteConfigured, valuesBraceOpenPosition,
                        valuesBraceClosePosition,
                        isReturningPresent, nativeQueries.size())));
              }
            }
            prevCommandType = currentCommandType;
            isReturningPresentPrev = isReturningPresent;
            currentCommandType = SqlCommandType.BLANK;
            isReturningPresent = false;
            if (splitStatements) {
              // Prepare for next query
              if (bindPositions != null) {
                bindPositions.clear();
              }
              nativeSql.setLength(0);
              isValuesFound = false;
              isCurrentReWriteCompatible = false;
              valuesBraceOpenPosition = -1;
              valuesBraceClosePosition = -1;
              valuesBraceCloseFound = false;
            }
          }
          break;

        default:
          if (keywordStart >= 0) {
            // When we are inside a keyword, we need to detect keyword end boundary
            // Note that isKeyWordChar is initialized to false before the switch, so
            // all other characters would result in isKeyWordChar=false
            isKeyWordChar = isIdentifierContChar(aChar);
            break;
          }
          // Not in keyword, so just detect next keyword start
          isKeyWordChar = isIdentifierStartChar(aChar);
          if (isKeyWordChar) {
            keywordStart = i;
            if (valuesBraceOpenPosition != -1 && inParen == 0) {
              // When the statement already has multi-values, stop looking for more of them
              // Since values(?,?),(?,?),... should not contain keywords in the middle
              valuesBraceCloseFound = true;
            }
          }
          break;
      }
      if (keywordStart >= 0 && (i == aChars.length - 1 || !isKeyWordChar)) {
        int wordLength = (isKeyWordChar ? i + 1 : keywordEnd) - keywordStart;
        if (currentCommandType == SqlCommandType.BLANK) {
          if (wordLength == 6 && parseUpdateKeyword(aChars, keywordStart)) {
            currentCommandType = SqlCommandType.UPDATE;
          } else if (wordLength == 6 && parseDeleteKeyword(aChars, keywordStart)) {
            currentCommandType = SqlCommandType.DELETE;
          } else if (wordLength == 4 && parseMoveKeyword(aChars, keywordStart)) {
            currentCommandType = SqlCommandType.MOVE;
          } else if (wordLength == 6 && parseSelectKeyword(aChars, keywordStart)) {
            currentCommandType = SqlCommandType.SELECT;
          } else if (wordLength == 4 && parseWithKeyword(aChars, keywordStart)) {
            currentCommandType = SqlCommandType.WITH;
          } else if (wordLength == 6 && parseInsertKeyword(aChars, keywordStart)) {
            if (!isInsertPresent && (nativeQueries == null || nativeQueries.isEmpty())) {
              // Only allow rewrite for insert command starting with the insert keyword.
              // Else, too many risks of wrong interpretation.
              isCurrentReWriteCompatible = keyWordCount == 0;
              isInsertPresent = true;
              currentCommandType = SqlCommandType.INSERT;
            } else {
              isCurrentReWriteCompatible = false;
            }
          }
        } else if (currentCommandType == SqlCommandType.WITH
            && inParen == 0) {
          SqlCommandType command = parseWithCommandType(aChars, i, keywordStart, wordLength);
          if (command != null) {
            currentCommandType = command;
          }
        }
        if (inParen != 0 || aChar == ')') {
          // RETURNING and VALUES cannot be present in braces
        } else if (wordLength == 9 && parseReturningKeyword(aChars, keywordStart)) {
          isReturningPresent = true;
        } else if (wordLength == 6 && parseValuesKeyword(aChars, keywordStart)) {
          isValuesFound = true;
        }
        keywordStart = -1;
        keyWordCount++;
      }
      if (aChar == '(') {
        inParen++;
        if (inParen == 1 && isValuesFound && valuesBraceOpenPosition == -1) {
          valuesBraceOpenPosition = nativeSql.length() + i - fragmentStart;
        }
      }
    }

    if (!isValuesFound || !isCurrentReWriteCompatible || valuesBraceClosePosition == -1
        || (bindPositions != null
        && valuesBraceClosePosition < bindPositions.get(bindPositions.size() - 1))) {
      valuesBraceOpenPosition = -1;
      valuesBraceClosePosition = -1;
    }

    if (fragmentStart < aChars.length && !whitespaceOnly) {
      nativeSql.append(aChars, fragmentStart, aChars.length - fragmentStart);
    } else {
      if (numberOfStatements > 1) {
        isReturningPresent = false;
        currentCommandType = SqlCommandType.BLANK;
      } else if (numberOfStatements == 1) {
        isReturningPresent = isReturningPresentPrev;
        currentCommandType = prevCommandType;
      }
    }

    if (nativeSql.length() == 0) {
      return nativeQueries != null ? nativeQueries : Collections.<NativeQuery>emptyList();
    }

    if (addReturning(nativeSql, currentCommandType, returningColumnNames, isReturningPresent)) {
      isReturningPresent = true;
    }

    NativeQuery lastQuery = new NativeQuery(nativeSql.toString(),
        toIntArray(bindPositions), !splitStatements,
        SqlCommand.createStatementTypeInfo(currentCommandType,
            isBatchedReWriteConfigured, valuesBraceOpenPosition, valuesBraceClosePosition,
            isReturningPresent, (nativeQueries == null ? 0 : nativeQueries.size())));

    if (nativeQueries == null) {
      return Collections.singletonList(lastQuery);
    }

    if (!whitespaceOnly) {
      nativeQueries.add(lastQuery);
    }
    return nativeQueries;
  }

  private static @Nullable SqlCommandType parseWithCommandType(char[] aChars, int i, int keywordStart,
      int wordLength) {
    // This parses `with x as (...) ...`
    // Corner case is `with select as (insert ..) select * from select
    SqlCommandType command;
    if (wordLength == 6 && parseUpdateKeyword(aChars, keywordStart)) {
      command = SqlCommandType.UPDATE;
    } else if (wordLength == 6 && parseDeleteKeyword(aChars, keywordStart)) {
      command = SqlCommandType.DELETE;
    } else if (wordLength == 6 && parseInsertKeyword(aChars, keywordStart)) {
      command = SqlCommandType.INSERT;
    } else if (wordLength == 6 && parseSelectKeyword(aChars, keywordStart)) {
      command = SqlCommandType.SELECT;
    } else {
      return null;
    }
    // update/delete/insert/select keyword detected
    // Check if `AS` follows
    int nextInd = i;
    // The loop should skip whitespace and comments
    for (; nextInd < aChars.length; nextInd++) {
      char nextChar = aChars[nextInd];
      if (nextChar == '-') {
        nextInd = Parser.parseLineComment(aChars, nextInd);
      } else if (nextChar == '/') {
        nextInd = Parser.parseBlockComment(aChars, nextInd);
      } else if (Character.isWhitespace(nextChar)) {
        // Skip whitespace
        continue;
      } else {
        break;
      }
    }
    if (nextInd + 2 >= aChars.length
        || (!parseAsKeyword(aChars, nextInd)
        || isIdentifierContChar(aChars[nextInd + 2]))) {
      return command;
    }
    return null;
  }

  private static boolean addReturning(StringBuilder nativeSql, SqlCommandType currentCommandType,
      String[] returningColumnNames, boolean isReturningPresent) throws SQLException {
    if (isReturningPresent || returningColumnNames.length == 0) {
      return false;
    }
    if (currentCommandType != SqlCommandType.INSERT
        && currentCommandType != SqlCommandType.UPDATE
        && currentCommandType != SqlCommandType.DELETE
        && currentCommandType != SqlCommandType.WITH) {
      return false;
    }

    nativeSql.append("\nRETURNING ");
    if (returningColumnNames.length == 1 && returningColumnNames[0].charAt(0) == '*') {
      nativeSql.append('*');
      return true;
    }
    for (int col = 0; col < returningColumnNames.length; col++) {
      String columnName = returningColumnNames[col];
      if (col > 0) {
        nativeSql.append(", ");
      }
      Utils.escapeIdentifier(nativeSql, columnName);
    }
    return true;
  }

  /**
   * Converts {@code IntCollection} to {@code int[]}. A {@code null} collection is converted to
   * empty array.
   *
   * @param list input list
   * @return output array
   */
<<<<<<< HEAD
  private static int[] toIntArray(IntCollection list) {
    if (list == null) {
      return EMPTY_INT_ARRAY;
=======
  private static int[] toIntArray(@Nullable List<Integer> list) {
    if (list == null || list.isEmpty()) {
      return NO_BINDS;
>>>>>>> 3802b453
    }
    return list.toArray();
  }

  /**
   * <p>Find the end of the single-quoted string starting at the given offset.</p>
   *
   * <p>Note: for {@code 'single '' quote in string'}, this method currently returns the offset of
   * first {@code '} character after the initial one. The caller must call the method a second time
   * for the second part of the quoted string.</p>
   *
   * @param query                     query
   * @param offset                    start offset
   * @param standardConformingStrings standard conforming strings
   * @return position of the end of the single-quoted string
   */
  public static int parseSingleQuotes(final char[] query, int offset,
      boolean standardConformingStrings) {
    // check for escape string syntax (E'')
    if (standardConformingStrings
        && offset >= 2
        && (query[offset - 1] == 'e' || query[offset - 1] == 'E')
        && charTerminatesIdentifier(query[offset - 2])) {
      standardConformingStrings = false;
    }

    if (standardConformingStrings) {
      // do NOT treat backslashes as escape characters
      while (++offset < query.length) {
        switch (query[offset]) {
          case '\'':
            return offset;
          default:
            break;
        }
      }
    } else {
      // treat backslashes as escape characters
      while (++offset < query.length) {
        switch (query[offset]) {
          case '\\':
            ++offset;
            break;
          case '\'':
            return offset;
          default:
            break;
        }
      }
    }

    return query.length;
  }

  /**
   * <p>Find the end of the double-quoted string starting at the given offset.</p>
   *
   * <p>Note: for {@code "double "" quote in string"}, this method currently
   * returns the offset of first {@code &quot;} character after the initial one. The caller must
   * call the method a second time for the second part of the quoted string.</p>
   *
   * @param query  query
   * @param offset start offset
   * @return position of the end of the double-quoted string
   */
  public static int parseDoubleQuotes(final char[] query, int offset) {
    while (++offset < query.length && query[offset] != '"') {
      // do nothing
    }
    return offset;
  }

  /**
   * Test if the dollar character ({@code $}) at the given offset starts a dollar-quoted string and
   * return the offset of the ending dollar character.
   *
   * @param query  query
   * @param offset start offset
   * @return offset of the ending dollar character
   */
  public static int parseDollarQuotes(final char[] query, int offset) {
    if (offset + 1 < query.length
        && (offset == 0 || !isIdentifierContChar(query[offset - 1]))) {
      int endIdx = -1;
      if (query[offset + 1] == '$') {
        endIdx = offset + 1;
      } else if (isDollarQuoteStartChar(query[offset + 1])) {
        for (int d = offset + 2; d < query.length; ++d) {
          if (query[d] == '$') {
            endIdx = d;
            break;
          } else if (!isDollarQuoteContChar(query[d])) {
            break;
          }
        }
      }
      if (endIdx > 0) {
        // found; note: tag includes start and end $ character
        int tagIdx = offset;
        int tagLen = endIdx - offset + 1;
        offset = endIdx; // loop continues at endIdx + 1
        for (++offset; offset < query.length; ++offset) {
          if (query[offset] == '$'
              && subArraysEqual(query, tagIdx, offset, tagLen)) {
            offset += tagLen - 1;
            break;
          }
        }
      }
    }
    return offset;
  }

  /**
   * Test if the {@code -} character at {@code offset} starts a {@code --} style line comment,
   * and return the position of the first {@code \r} or {@code \n} character.
   *
   * @param query  query
   * @param offset start offset
   * @return position of the first {@code \r} or {@code \n} character
   */
  public static int parseLineComment(final char[] query, int offset) {
    if (offset + 1 < query.length && query[offset + 1] == '-') {
      while (offset + 1 < query.length) {
        offset++;
        if (query[offset] == '\r' || query[offset] == '\n') {
          break;
        }
      }
    }
    return offset;
  }

  /**
   * Test if the {@code /} character at {@code offset} starts a block comment, and return the
   * position of the last {@code /} character.
   *
   * @param query  query
   * @param offset start offset
   * @return position of the last {@code /} character
   */
  public static int parseBlockComment(final char[] query, int offset) {
    if (offset + 1 < query.length && query[offset + 1] == '*') {
      // /* /* */ */ nest, according to SQL spec
      int level = 1;
      for (offset += 2; offset < query.length; ++offset) {
        switch (query[offset - 1]) {
          case '*':
            if (query[offset] == '/') {
              --level;
              ++offset; // don't parse / in */* twice
            }
            break;
          case '/':
            if (query[offset] == '*') {
              ++level;
              ++offset; // don't parse * in /*/ twice
            }
            break;
          default:
            break;
        }

        if (level == 0) {
          --offset; // reset position to last '/' char
          break;
        }
      }
    }
    return offset;
  }

  /**
   * Parse string to check presence of DELETE keyword regardless of case. The initial character is
   * assumed to have been matched.
   *
   * @param query char[] of the query statement
   * @param offset position of query to start checking
   * @return boolean indicates presence of word
   */
  public static boolean parseDeleteKeyword(final char[] query, int offset) {
    if (query.length < (offset + 6)) {
      return false;
    }

    return (query[offset] | 32) == 'd'
        && (query[offset + 1] | 32) == 'e'
        && (query[offset + 2] | 32) == 'l'
        && (query[offset + 3] | 32) == 'e'
        && (query[offset + 4] | 32) == 't'
        && (query[offset + 5] | 32) == 'e';
  }

  /**
   * Parse string to check presence of INSERT keyword regardless of case.
   *
   * @param query char[] of the query statement
   * @param offset position of query to start checking
   * @return boolean indicates presence of word
   */
  public static boolean parseInsertKeyword(final char[] query, int offset) {
    if (query.length < (offset + 7)) {
      return false;
    }

    return (query[offset] | 32) == 'i'
        && (query[offset + 1] | 32) == 'n'
        && (query[offset + 2] | 32) == 's'
        && (query[offset + 3] | 32) == 'e'
        && (query[offset + 4] | 32) == 'r'
        && (query[offset + 5] | 32) == 't';
  }

  /**
   * Parse string to check presence of MOVE keyword regardless of case.
   *
   * @param query char[] of the query statement
   * @param offset position of query to start checking
   * @return boolean indicates presence of word
   */
  public static boolean parseMoveKeyword(final char[] query, int offset) {
    if (query.length < (offset + 4)) {
      return false;
    }

    return (query[offset] | 32) == 'm'
        && (query[offset + 1] | 32) == 'o'
        && (query[offset + 2] | 32) == 'v'
        && (query[offset + 3] | 32) == 'e';
  }

  /**
   * Parse string to check presence of RETURNING keyword regardless of case.
   *
   * @param query char[] of the query statement
   * @param offset position of query to start checking
   * @return boolean indicates presence of word
   */
  public static boolean parseReturningKeyword(final char[] query, int offset) {
    if (query.length < (offset + 9)) {
      return false;
    }

    return (query[offset] | 32) == 'r'
        && (query[offset + 1] | 32) == 'e'
        && (query[offset + 2] | 32) == 't'
        && (query[offset + 3] | 32) == 'u'
        && (query[offset + 4] | 32) == 'r'
        && (query[offset + 5] | 32) == 'n'
        && (query[offset + 6] | 32) == 'i'
        && (query[offset + 7] | 32) == 'n'
        && (query[offset + 8] | 32) == 'g';
  }

  /**
   * Parse string to check presence of SELECT keyword regardless of case.
   *
   * @param query char[] of the query statement
   * @param offset position of query to start checking
   * @return boolean indicates presence of word
   */
  public static boolean parseSelectKeyword(final char[] query, int offset) {
    if (query.length < (offset + 6)) {
      return false;
    }

    return (query[offset] | 32) == 's'
        && (query[offset + 1] | 32) == 'e'
        && (query[offset + 2] | 32) == 'l'
        && (query[offset + 3] | 32) == 'e'
        && (query[offset + 4] | 32) == 'c'
        && (query[offset + 5] | 32) == 't';
  }

  /**
   * Parse string to check presence of UPDATE keyword regardless of case.
   *
   * @param query char[] of the query statement
   * @param offset position of query to start checking
   * @return boolean indicates presence of word
   */
  public static boolean parseUpdateKeyword(final char[] query, int offset) {
    if (query.length < (offset + 6)) {
      return false;
    }

    return (query[offset] | 32) == 'u'
        && (query[offset + 1] | 32) == 'p'
        && (query[offset + 2] | 32) == 'd'
        && (query[offset + 3] | 32) == 'a'
        && (query[offset + 4] | 32) == 't'
        && (query[offset + 5] | 32) == 'e';
  }

  /**
   * Parse string to check presence of VALUES keyword regardless of case.
   *
   * @param query char[] of the query statement
   * @param offset position of query to start checking
   * @return boolean indicates presence of word
   */
  public static boolean parseValuesKeyword(final char[] query, int offset) {
    if (query.length < (offset + 6)) {
      return false;
    }

    return (query[offset] | 32) == 'v'
        && (query[offset + 1] | 32) == 'a'
        && (query[offset + 2] | 32) == 'l'
        && (query[offset + 3] | 32) == 'u'
        && (query[offset + 4] | 32) == 'e'
        && (query[offset + 5] | 32) == 's';
  }

  /**
   * Faster version of {@link Long#parseLong(String)} when parsing a substring is required
   *
   * @param s string to parse
   * @param beginIndex begin index
   * @param endIndex end index
   * @return long value
   */
  public static long parseLong(String s, int beginIndex, int endIndex) {
    // Fallback to default implementation in case the string is long
    if (endIndex - beginIndex > 16) {
      return Long.parseLong(s.substring(beginIndex, endIndex));
    }
    long res = digitAt(s, beginIndex);
    for (beginIndex++; beginIndex < endIndex; beginIndex++) {
      res = res * 10 + digitAt(s, beginIndex);
    }
    return res;
  }

  /**
   * Parse string to check presence of WITH keyword regardless of case.
   *
   * @param query char[] of the query statement
   * @param offset position of query to start checking
   * @return boolean indicates presence of word
   */
  public static boolean parseWithKeyword(final char[] query, int offset) {
    if (query.length < (offset + 4)) {
      return false;
    }

    return (query[offset] | 32) == 'w'
        && (query[offset + 1] | 32) == 'i'
        && (query[offset + 2] | 32) == 't'
        && (query[offset + 3] | 32) == 'h';
  }

  /**
   * Parse string to check presence of AS keyword regardless of case.
   *
   * @param query char[] of the query statement
   * @param offset position of query to start checking
   * @return boolean indicates presence of word
   */
  public static boolean parseAsKeyword(final char[] query, int offset) {
    if (query.length < (offset + 2)) {
      return false;
    }

    return (query[offset] | 32) == 'a'
        && (query[offset + 1] | 32) == 's';
  }

  /**
   * Returns true if a given string {@code s} has digit at position {@code pos}.
   * @param s input string
   * @param pos position (0-based)
   * @return true if input string s has digit at position pos
   */
  public static boolean isDigitAt(String s, int pos) {
    return pos > 0 && pos < s.length() && Character.isDigit(s.charAt(pos));
  }

  /**
   * Converts digit at position {@code pos} in string {@code s} to integer or throws.
   * @param s input string
   * @param pos position (0-based)
   * @return integer value of a digit at position pos
   * @throws NumberFormatException if character at position pos is not an integer
   */
  public static int digitAt(String s, int pos) {
    int c = s.charAt(pos) - '0';
    if (c < 0 || c > 9) {
      throw new NumberFormatException("Input string: \"" + s + "\", position: " + pos);
    }
    return c;
  }

  /**
   * @param c character
   * @return true if the character is a whitespace character as defined in the backend's parser
   */
  public static boolean isSpace(char c) {
    return c == ' ' || c == '\t' || c == '\n' || c == '\r' || c == '\f';
  }

  /**
   * @param c character
   * @return true if the given character is a valid character for an operator in the backend's
   *     parser
   */
  public static boolean isOperatorChar(char c) {
    /*
     * Extracted from operators defined by {self} and {op_chars}
     * in pgsql/src/backend/parser/scan.l.
     */
    return ",()[].;:+-*/%^<>=~!@#&|`?".indexOf(c) != -1;
  }

  /**
   * Checks if a character is valid as the start of an identifier.
   * PostgreSQL 9.4 allows column names like _, ‿, ⁀, ⁔, ︳, ︴, ﹍, ﹎, ﹏, ＿, so
   * it is assumed isJavaIdentifierPart is good enough for PostgreSQL.
   *
   * @param c the character to check
   * @return true if valid as first character of an identifier; false if not
   * @see <a href="https://www.postgresql.org/docs/9.6/static/sql-syntax-lexical.html#SQL-SYNTAX-IDENTIFIERS">Identifiers and Key Words</a>
   */
  public static boolean isIdentifierStartChar(char c) {
    /*
     * PostgreSQL's implmementation is located in
     * pgsql/src/backend/parser/scan.l:
     * ident_start    [A-Za-z\200-\377_]
     * ident_cont     [A-Za-z\200-\377_0-9\$]
     * however is is not clear how that interacts with unicode, so we just use Java's implementation.
     */
    return Character.isJavaIdentifierStart(c);
  }

  /**
   * Checks if a character is valid as the second or later character of an identifier.
   *
   * @param c the character to check
   * @return true if valid as second or later character of an identifier; false if not
   */
  public static boolean isIdentifierContChar(char c) {
    return Character.isJavaIdentifierPart(c);
  }

  /**
   * @param c character
   * @return true if the character terminates an identifier
   */
  public static boolean charTerminatesIdentifier(char c) {
    return c == '"' || isSpace(c) || isOperatorChar(c);
  }

  /**
   * Checks if a character is valid as the start of a dollar quoting tag.
   *
   * @param c the character to check
   * @return true if valid as first character of a dollar quoting tag; false if not
   */
  public static boolean isDollarQuoteStartChar(char c) {
    /*
     * The allowed dollar quote start and continuation characters
     * must stay in sync with what the backend defines in
     * pgsql/src/backend/parser/scan.l
     *
     * The quoted string starts with $foo$ where "foo" is an optional string
     * in the form of an identifier, except that it may not contain "$",
     * and extends to the first occurrence of an identical string.
     * There is *no* processing of the quoted text.
     */
    return c != '$' && isIdentifierStartChar(c);
  }

  /**
   * Checks if a character is valid as the second or later character of a dollar quoting tag.
   *
   * @param c the character to check
   * @return true if valid as second or later character of a dollar quoting tag; false if not
   */
  public static boolean isDollarQuoteContChar(char c) {
    return c != '$' && isIdentifierContChar(c);
  }

  /**
   * Compares two sub-arrays of the given character array for equalness. If the length is zero, the
   * result is true if and only if the offsets are within the bounds of the array.
   *
   * @param arr  a char array
   * @param offA first sub-array start offset
   * @param offB second sub-array start offset
   * @param len  length of the sub arrays to compare
   * @return true if the sub-arrays are equal; false if not
   */
  private static boolean subArraysEqual(final char[] arr,
      final int offA, final int offB,
      final int len) {
    if (offA < 0 || offB < 0
        || offA >= arr.length || offB >= arr.length
        || offA + len > arr.length || offB + len > arr.length) {
      return false;
    }

    for (int i = 0; i < len; ++i) {
      if (arr[offA + i] != arr[offB + i]) {
        return false;
      }
    }

    return true;
  }

  /**
   * Converts JDBC-specific callable statement escapes {@code { [? =] call <some_function> [(?,
   * [?,..])] }} into the PostgreSQL format which is {@code select <some_function> (?, [?, ...]) as
   * result} or {@code select * from <some_function> (?, [?, ...]) as result} (7.3)
   *
   * @param jdbcSql              sql text with JDBC escapes
   * @param stdStrings           if backslash in single quotes should be regular character or escape one
   * @param serverVersion        server version
   * @param protocolVersion      protocol version
   * @param escapeSyntaxCallMode mode specifying whether JDBC escape call syntax is transformed into a CALL/SELECT statement
   * @return SQL in appropriate for given server format
   * @throws SQLException if given SQL is malformed
   */
  public static JdbcCallParseInfo modifyJdbcCall(String jdbcSql, boolean stdStrings,
      int serverVersion, int protocolVersion, EscapeSyntaxCallMode escapeSyntaxCallMode) throws SQLException {
    // Mini-parser for JDBC function-call syntax (only)
    // TODO: Merge with escape processing (and parameter parsing?) so we only parse each query once.
    // RE: frequently used statements are cached (see {@link org.postgresql.jdbc.PgConnection#borrowQuery}), so this "merge" is not that important.
    String sql = jdbcSql;
    boolean isFunction = false;
    boolean outParamBeforeFunc = false;

    int len = jdbcSql.length();
    int state = 1;
    boolean inQuotes = false;
    boolean inEscape = false;
    int startIndex = -1;
    int endIndex = -1;
    boolean syntaxError = false;
    int i = 0;

    while (i < len && !syntaxError) {
      char ch = jdbcSql.charAt(i);

      switch (state) {
        case 1:  // Looking for { at start of query
          if (ch == '{') {
            ++i;
            ++state;
          } else if (Character.isWhitespace(ch)) {
            ++i;
          } else {
            // Not function-call syntax. Skip the rest of the string.
            i = len;
          }
          break;

        case 2:  // After {, looking for ? or =, skipping whitespace
          if (ch == '?') {
            outParamBeforeFunc =
                isFunction = true;   // { ? = call ... }  -- function with one out parameter
            ++i;
            ++state;
          } else if (ch == 'c' || ch == 'C') {  // { call ... }      -- proc with no out parameters
            state += 3; // Don't increase 'i'
          } else if (Character.isWhitespace(ch)) {
            ++i;
          } else {
            // "{ foo ...", doesn't make sense, complain.
            syntaxError = true;
          }
          break;

        case 3:  // Looking for = after ?, skipping whitespace
          if (ch == '=') {
            ++i;
            ++state;
          } else if (Character.isWhitespace(ch)) {
            ++i;
          } else {
            syntaxError = true;
          }
          break;

        case 4:  // Looking for 'call' after '? =' skipping whitespace
          if (ch == 'c' || ch == 'C') {
            ++state; // Don't increase 'i'.
          } else if (Character.isWhitespace(ch)) {
            ++i;
          } else {
            syntaxError = true;
          }
          break;

        case 5:  // Should be at 'call ' either at start of string or after ?=
          if ((ch == 'c' || ch == 'C') && i + 4 <= len && jdbcSql.substring(i, i + 4)
              .equalsIgnoreCase("call")) {
            isFunction = true;
            i += 4;
            ++state;
          } else if (Character.isWhitespace(ch)) {
            ++i;
          } else {
            syntaxError = true;
          }
          break;

        case 6:  // Looking for whitespace char after 'call'
          if (Character.isWhitespace(ch)) {
            // Ok, we found the start of the real call.
            ++i;
            ++state;
            startIndex = i;
          } else {
            syntaxError = true;
          }
          break;

        case 7:  // In "body" of the query (after "{ [? =] call ")
          if (ch == '\'') {
            inQuotes = !inQuotes;
            ++i;
          } else if (inQuotes && ch == '\\' && !stdStrings) {
            // Backslash in string constant, skip next character.
            i += 2;
          } else if (!inQuotes && ch == '{') {
            inEscape = !inEscape;
            ++i;
          } else if (!inQuotes && ch == '}') {
            if (!inEscape) {
              // Should be end of string.
              endIndex = i;
              ++i;
              ++state;
            } else {
              inEscape = false;
            }
          } else if (!inQuotes && ch == ';') {
            syntaxError = true;
          } else {
            // Everything else is ok.
            ++i;
          }
          break;

        case 8:  // At trailing end of query, eating whitespace
          if (Character.isWhitespace(ch)) {
            ++i;
          } else {
            syntaxError = true;
          }
          break;

        default:
          throw new IllegalStateException("somehow got into bad state " + state);
      }
    }

    // We can only legally end in a couple of states here.
    if (i == len && !syntaxError) {
      if (state == 1) {
        // Not an escaped syntax.

        // Detect PostgreSQL native CALL.
        // (OUT parameter registration, needed for stored procedures with INOUT arguments, will fail without this)
        i = 0;
        while (i < len && Character.isWhitespace(jdbcSql.charAt(i))) {
          i++; // skip any preceding whitespace
        }
        if (i < len - 5) { // 5 == length of "call" + 1 whitespace
          //Check for CALL followed by whitespace
          char ch = jdbcSql.charAt(i);
          if ((ch == 'c' || ch == 'C') && jdbcSql.substring(i, i + 4).equalsIgnoreCase("call")
               && Character.isWhitespace(jdbcSql.charAt(i + 4))) {
            isFunction = true;
          }
        }
        return new JdbcCallParseInfo(sql, isFunction);
      }
      if (state != 8) {
        syntaxError = true; // Ran out of query while still parsing
      }
    }

    if (syntaxError) {
      throw new PSQLException(
          GT.tr("Malformed function or procedure escape syntax at offset {0}.", i),
          PSQLState.STATEMENT_NOT_ALLOWED_IN_FUNCTION_CALL);
    }

    String prefix;
    String suffix;
    if (escapeSyntaxCallMode == EscapeSyntaxCallMode.SELECT || serverVersion < 110000
        || (outParamBeforeFunc && escapeSyntaxCallMode == EscapeSyntaxCallMode.CALL_IF_NO_RETURN)) {
      prefix = "select * from ";
      suffix = " as result";
    } else {
      prefix = "call ";
      suffix = "";
    }

    String s = jdbcSql.substring(startIndex, endIndex);
    int prefixLength = prefix.length();
    StringBuilder sb = new StringBuilder(prefixLength + jdbcSql.length() + suffix.length() + 10);
    sb.append(prefix);
    sb.append(s);

    int opening = s.indexOf('(') + 1;
    if (opening == 0) {
      // here the function call has no parameters declaration eg : "{ ? = call pack_getValue}"
      sb.append(outParamBeforeFunc ? "(?)" : "()");
    } else if (outParamBeforeFunc) {
      // move the single out parameter into the function call
      // so that it can be treated like all other parameters
      boolean needComma = false;

      // the following loop will check if the function call has parameters
      // eg "{ ? = call pack_getValue(?) }" vs "{ ? = call pack_getValue() }
      for (int j = opening + prefixLength; j < sb.length(); j++) {
        char c = sb.charAt(j);
        if (c == ')') {
          break;
        }

        if (!Character.isWhitespace(c)) {
          needComma = true;
          break;
        }
      }

      // insert the return parameter as the first parameter of the function call
      if (needComma) {
        sb.insert(opening + prefixLength, "?,");
      } else {
        sb.insert(opening + prefixLength, "?");
      }
    }

    if (!suffix.isEmpty()) {
      sql = sb.append(suffix).toString();
    } else {
      sql = sb.toString();
    }
    return new JdbcCallParseInfo(sql, isFunction);
  }

  /**
   * <p>Filter the SQL string of Java SQL Escape clauses.</p>
   *
   * <p>Currently implemented Escape clauses are those mentioned in 11.3 in the specification.
   * Basically we look through the sql string for {d xxx}, {t xxx}, {ts xxx}, {oj xxx} or {fn xxx}
   * in non-string sql code. When we find them, we just strip the escape part leaving only the xxx
   * part. So, something like "select * from x where d={d '2001-10-09'}" would return "select * from
   * x where d= '2001-10-09'".</p>
   *
   * @param sql                       the original query text
   * @param replaceProcessingEnabled  whether replace_processing_enabled is on
   * @param standardConformingStrings whether standard_conforming_strings is on
   * @return PostgreSQL-compatible SQL
   * @throws SQLException if given SQL is wrong
   */
  public static String replaceProcessing(String sql, boolean replaceProcessingEnabled,
      boolean standardConformingStrings) throws SQLException {
    if (replaceProcessingEnabled) {
      // Since escape codes can only appear in SQL CODE, we keep track
      // of if we enter a string or not.
      int len = sql.length();
      char[] chars = sql.toCharArray();
      StringBuilder newsql = new StringBuilder(len);
      int i = 0;
      while (i < len) {
        i = parseSql(chars, i, newsql, false, standardConformingStrings);
        // We need to loop here in case we encounter invalid
        // SQL, consider: SELECT a FROM t WHERE (1 > 0)) ORDER BY a
        // We can't ending replacing after the extra closing paren
        // because that changes a syntax error to a valid query
        // that isn't what the user specified.
        if (i < len) {
          newsql.append(chars[i]);
          i++;
        }
      }
      return newsql.toString();
    } else {
      return sql;
    }
  }

  /**
   * parse the given sql from index i, appending it to the given buffer until we hit an unmatched
   * right parentheses or end of string. When the stopOnComma flag is set we also stop processing
   * when a comma is found in sql text that isn't inside nested parenthesis.
   *
   * @param sql the original query text
   * @param i starting position for replacing
   * @param newsql where to write the replaced output
   * @param stopOnComma should we stop after hitting the first comma in sql text?
   * @param stdStrings whether standard_conforming_strings is on
   * @return the position we stopped processing at
   * @throws SQLException if given SQL is wrong
   */
  private static int parseSql(char[] sql, int i, StringBuilder newsql, boolean stopOnComma,
      boolean stdStrings) throws SQLException {
    SqlParseState state = SqlParseState.IN_SQLCODE;
    int len = sql.length;
    int nestedParenthesis = 0;
    boolean endOfNested = false;

    // because of the ++i loop
    i--;
    while (!endOfNested && ++i < len) {
      char c = sql[i];

      state_switch:
      switch (state) {
        case IN_SQLCODE:
          if (c == '$') {
            int i0 = i;
            i = parseDollarQuotes(sql, i);
            checkParsePosition(i, len, i0, sql,
                "Unterminated dollar quote started at position {0} in SQL {1}. Expected terminating $$");
            newsql.append(sql, i0, i - i0 + 1);
            break;
          } else if (c == '\'') {
            // start of a string?
            int i0 = i;
            i = parseSingleQuotes(sql, i, stdStrings);
            checkParsePosition(i, len, i0, sql,
                "Unterminated string literal started at position {0} in SQL {1}. Expected ' char");
            newsql.append(sql, i0, i - i0 + 1);
            break;
          } else if (c == '"') {
            // start of a identifier?
            int i0 = i;
            i = parseDoubleQuotes(sql, i);
            checkParsePosition(i, len, i0, sql,
                "Unterminated identifier started at position {0} in SQL {1}. Expected \" char");
            newsql.append(sql, i0, i - i0 + 1);
            break;
          } else if (c == '/') {
            int i0 = i;
            i = parseBlockComment(sql, i);
            checkParsePosition(i, len, i0, sql,
                "Unterminated block comment started at position {0} in SQL {1}. Expected */ sequence");
            newsql.append(sql, i0, i - i0 + 1);
            break;
          } else if (c == '-') {
            int i0 = i;
            i = parseLineComment(sql, i);
            newsql.append(sql, i0, i - i0 + 1);
            break;
          } else if (c == '(') { // begin nested sql
            nestedParenthesis++;
          } else if (c == ')') { // end of nested sql
            nestedParenthesis--;
            if (nestedParenthesis < 0) {
              endOfNested = true;
              break;
            }
          } else if (stopOnComma && c == ',' && nestedParenthesis == 0) {
            endOfNested = true;
            break;
          } else if (c == '{') { // start of an escape code?
            if (i + 1 < len) {
              SqlParseState[] availableStates = SqlParseState.VALUES;
              // skip first state, it's not a escape code state
              for (int j = 1; j < availableStates.length; j++) {
                SqlParseState availableState = availableStates[j];
                int matchedPosition = availableState.getMatchedPosition(sql, i + 1);
                if (matchedPosition == 0) {
                  continue;
                }
                i += matchedPosition;
                if (availableState.replacementKeyword != null) {
                  newsql.append(availableState.replacementKeyword);
                }
                state = availableState;
                break state_switch;
              }
            }
          }
          newsql.append(c);
          break;

        case ESC_FUNCTION:
          // extract function name
          i = escapeFunction(sql, i, newsql, stdStrings);
          state = SqlParseState.IN_SQLCODE; // end of escaped function (or query)
          break;
        case ESC_DATE:
        case ESC_TIME:
        case ESC_TIMESTAMP:
        case ESC_OUTERJOIN:
        case ESC_ESCAPECHAR:
          if (c == '}') {
            state = SqlParseState.IN_SQLCODE; // end of escape code.
          } else {
            newsql.append(c);
          }
          break;
      } // end switch
    }
    return i;
  }

  private static int findOpenBrace(char[] sql, int i) {
    int posArgs = i;
    while (posArgs < sql.length && sql[posArgs] != '(') {
      posArgs++;
    }
    return posArgs;
  }

  private static void checkParsePosition(int i, int len, int i0, char[] sql,
      String message)
      throws PSQLException {
    if (i < len) {
      return;
    }
    throw new PSQLException(
        GT.tr(message, i0, new String(sql)),
        PSQLState.SYNTAX_ERROR);
  }

  private static int escapeFunction(char[] sql, int i, StringBuilder newsql, boolean stdStrings) throws SQLException {
    String functionName;
    int argPos = findOpenBrace(sql, i);
    if (argPos < sql.length) {
      functionName = new String(sql, i, argPos - i).trim();
      // extract arguments
      i = argPos + 1;// we start the scan after the first (
      i = escapeFunctionArguments(newsql, functionName, sql, i, stdStrings);
    }
    // go to the end of the function copying anything found
    i++;
    while (i < sql.length && sql[i] != '}') {
      newsql.append(sql[i++]);
    }
    return i;
  }

  /**
   * Generate sql for escaped functions.
   *
   * @param newsql destination StringBuilder
   * @param functionName the escaped function name
   * @param sql input SQL text (containing arguments of a function call with possible JDBC escapes)
   * @param i position in the input SQL
   * @param stdStrings whether standard_conforming_strings is on
   * @return the right PostgreSQL sql
   * @throws SQLException if something goes wrong
   */
  private static int escapeFunctionArguments(StringBuilder newsql, String functionName, char[] sql, int i,
      boolean stdStrings)
      throws SQLException {
    // Maximum arity of functions in EscapedFunctions is 3
    List<CharSequence> parsedArgs = new ArrayList<CharSequence>(3);
    while (true) {
      StringBuilder arg = new StringBuilder();
      int lastPos = i;
      i = parseSql(sql, i, arg, true, stdStrings);
      if (i != lastPos) {
        parsedArgs.add(arg);
      }
      if (i >= sql.length // should not happen
          || sql[i] != ',') {
        break;
      }
      i++;
    }
    Method method = EscapedFunctions2.getFunction(functionName);
    if (method == null) {
      newsql.append(functionName);
      EscapedFunctions2.appendCall(newsql, "(", ",", ")", parsedArgs);
      return i;
    }
    try {
      method.invoke(null, newsql, parsedArgs);
    } catch (InvocationTargetException e) {
      Throwable targetException = e.getTargetException();
      if (targetException instanceof SQLException) {
        throw (SQLException) targetException;
      } else {
        String message = targetException == null ? "no message" : targetException.getMessage();
        throw new PSQLException(message, PSQLState.SYSTEM_ERROR);
      }
    } catch (IllegalAccessException e) {
      throw new PSQLException(e.getMessage(), PSQLState.SYSTEM_ERROR);
    }
    return i;
  }

  private static final char[] QUOTE_OR_ALPHABETIC_MARKER = {'\"', '0'};
  private static final char[] QUOTE_OR_ALPHABETIC_MARKER_OR_PARENTHESIS = {'\"', '0', '('};
  private static final char[] SINGLE_QUOTE = {'\''};

  // Static variables for parsing SQL when replaceProcessing is true.
  private enum SqlParseState {
    IN_SQLCODE,
    ESC_DATE("d", SINGLE_QUOTE, "DATE "),
    ESC_TIME("t", SINGLE_QUOTE, "TIME "),

    ESC_TIMESTAMP("ts", SINGLE_QUOTE, "TIMESTAMP "),
    ESC_FUNCTION("fn", QUOTE_OR_ALPHABETIC_MARKER, null),
    ESC_OUTERJOIN("oj", QUOTE_OR_ALPHABETIC_MARKER_OR_PARENTHESIS, null),
    ESC_ESCAPECHAR("escape", SINGLE_QUOTE, "ESCAPE ");

    private static final SqlParseState[] VALUES = values();

    private final char[] escapeKeyword;
    private final char[] allowedValues;
    private final @Nullable String replacementKeyword;

    SqlParseState() {
      this("", new char[0], null);
    }

    SqlParseState(String escapeKeyword, char[] allowedValues,
        @Nullable String replacementKeyword) {
      this.escapeKeyword = escapeKeyword.toCharArray();
      this.allowedValues = allowedValues;
      this.replacementKeyword = replacementKeyword;
    }

    private boolean startMatches(char[] sql, int pos) {
      // check for the keyword
      for (char c : escapeKeyword) {
        if (pos >= sql.length) {
          return false;
        }
        char curr = sql[pos++];
        if (curr != c && curr != Character.toUpperCase(c)) {
          return false;
        }
      }
      return pos < sql.length;
    }

    private int getMatchedPosition(char[] sql, int pos) {
      // check for the keyword
      if (!startMatches(sql, pos)) {
        return 0;
      }

      int newPos = pos + escapeKeyword.length;

      // check for the beginning of the value
      char curr = sql[newPos];
      // ignore any in-between whitespace
      while (curr == ' ') {
        newPos++;
        if (newPos >= sql.length) {
          return 0;
        }
        curr = sql[newPos];
      }
      for (char c : allowedValues) {
        if (curr == c || (c == '0' && Character.isLetter(curr))) {
          return newPos - pos;
        }
      }
      return 0;
    }
  }

  static final class IntCollection {
    private int[] ints = new int[8];
    private int index = 0;

    IntCollection() {
    }

    public void add(int i) {
      if (index >= ints.length) {
        // double in size until 1024 in size, then grow by 1.5x
        final int newLength = ints.length < 1024 ? ints.length << 1 : (ints.length + (ints.length >> 1));
        ints = Arrays.copyOf(ints, newLength);
      }
      ints[index++] = i;
    }

    public int size() {
      return index;
    }

    public int get(int i) {
      if (i < 0 || i >= index) {
        throw new ArrayIndexOutOfBoundsException("Index: " + i + ", Size: " + index);
      }
      return ints[i];
    }

    public void clear() {
      index = 0;
    }

    public int[] toArray() {
      if (index == 0) {
        return EMPTY_INT_ARRAY;
      }
      return Arrays.copyOf(ints, index);
    }
  }
}<|MERGE_RESOLUTION|>--- conflicted
+++ resolved
@@ -376,15 +376,9 @@
    * @param list input list
    * @return output array
    */
-<<<<<<< HEAD
-  private static int[] toIntArray(IntCollection list) {
+  private static int[] toIntArray(@Nullable IntCollection list) {
     if (list == null) {
       return EMPTY_INT_ARRAY;
-=======
-  private static int[] toIntArray(@Nullable List<Integer> list) {
-    if (list == null || list.isEmpty()) {
-      return NO_BINDS;
->>>>>>> 3802b453
     }
     return list.toArray();
   }

--- conflicted
+++ resolved
@@ -64,10 +64,6 @@
         queryExecutor.isReWriteBatchedInsertsEnabled(), returningColumns);
 
     final Query query = queryExecutor.wrap(queriesAndCounter.getNativeQueries());
-<<<<<<< HEAD
     return new CachedQuery(key, query, isFunction, queriesAndCounter.getCounter());
-=======
-    return new CachedQuery(key, query, isFunction, outParmBeforeFunc, queriesAndCounter.getCounter());
->>>>>>> f9080a7f
   }
 }
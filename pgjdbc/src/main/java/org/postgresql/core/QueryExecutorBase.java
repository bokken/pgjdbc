/*
 * Copyright (c) 2003, PostgreSQL Global Development Group
 * See the LICENSE file in the project root for more information.
 */

package org.postgresql.core;

import org.postgresql.PGNotification;
import org.postgresql.PGProperty;
import org.postgresql.jdbc.AutoSave;
import org.postgresql.jdbc.EscapeSyntaxCallMode;
import org.postgresql.jdbc.PreferQueryMode;
import org.postgresql.util.HostSpec;
import org.postgresql.util.LruCache;
import org.postgresql.util.PSQLException;
import org.postgresql.util.PSQLState;
import org.postgresql.util.ServerErrorMessage;

import org.checkerframework.checker.nullness.qual.MonotonicNonNull;
import org.checkerframework.checker.nullness.qual.Nullable;

import java.io.IOException;
import java.sql.SQLException;
import java.sql.SQLWarning;
import java.util.ArrayList;
import java.util.Collections;
import java.util.Map;
import java.util.Properties;
import java.util.TreeMap;
import java.util.logging.Level;
import java.util.logging.Logger;

public abstract class QueryExecutorBase implements QueryExecutor {

  private static final Logger LOGGER = Logger.getLogger(QueryExecutorBase.class.getName());
  protected final PGStream pgStream;
  private final String user;
  private final String database;
  private final int cancelSignalTimeout;

  private int cancelPid;
  private int cancelKey;
  private boolean closed = false;
  private @MonotonicNonNull String serverVersion;
  private int serverVersionNum = 0;
  private TransactionState transactionState = TransactionState.IDLE;
  private final boolean reWriteBatchedInserts;
  private final boolean columnSanitiserDisabled;
  private final EscapeSyntaxCallMode escapeSyntaxCallMode;
  private final PreferQueryMode preferQueryMode;
  private AutoSave autoSave;
  private boolean flushCacheOnDeallocate = true;
  protected final boolean logServerErrorDetail;

  // default value for server versions that don't report standard_conforming_strings
  private boolean standardConformingStrings = false;

  private @Nullable SQLWarning warnings;
  private final ArrayList<PGNotification> notifications = new ArrayList<PGNotification>();

  private final LruCache<Object, CachedQuery> statementCache;
  private final CachedQueryCreateAction cachedQueryCreateAction;

  // For getParameterStatuses(), GUC_REPORT tracking
  private final TreeMap<String,String> parameterStatuses
      = new TreeMap<String,String>(String.CASE_INSENSITIVE_ORDER);

  @SuppressWarnings({"assignment.type.incompatible", "argument.type.incompatible"})
  protected QueryExecutorBase(PGStream pgStream, String user,
      String database, int cancelSignalTimeout, Properties info) throws SQLException {
    this.pgStream = pgStream;
    this.user = user;
    this.database = database;
    this.cancelSignalTimeout = cancelSignalTimeout;
    this.reWriteBatchedInserts = PGProperty.REWRITE_BATCHED_INSERTS.getBoolean(info);
    this.columnSanitiserDisabled = PGProperty.DISABLE_COLUMN_SANITISER.getBoolean(info);
    String callMode = PGProperty.ESCAPE_SYNTAX_CALL_MODE.get(info);
    this.escapeSyntaxCallMode = EscapeSyntaxCallMode.of(callMode);
    String preferMode = PGProperty.PREFER_QUERY_MODE.get(info);
    this.preferQueryMode = PreferQueryMode.of(preferMode);
    this.autoSave = AutoSave.of(PGProperty.AUTOSAVE.get(info));
    this.logServerErrorDetail = PGProperty.LOG_SERVER_ERROR_DETAIL.getBoolean(info);
    // assignment.type.incompatible, argument.type.incompatible
    this.cachedQueryCreateAction = new CachedQueryCreateAction(this);
    statementCache = new LruCache<Object, CachedQuery>(
        Math.max(0, PGProperty.PREPARED_STATEMENT_CACHE_QUERIES.getInt(info)),
<<<<<<< HEAD
        Math.max(0, PGProperty.PREPARED_STATEMENT_CACHE_SIZE_MIB.getInt(info) * 1024 * 1024),
=======
        Math.max(0, PGProperty.PREPARED_STATEMENT_CACHE_SIZE_MIB.getInt(info) * 1024L * 1024L),
        false,
>>>>>>> ff6c8229
        cachedQueryCreateAction,
        cachedQuery -> cachedQuery.query.close());
  }

  protected abstract void sendCloseMessage() throws IOException;

  @Override
  public void setNetworkTimeout(int milliseconds) throws IOException {
    pgStream.setNetworkTimeout(milliseconds);
  }

  @Override
  public int getNetworkTimeout() throws IOException {
    return pgStream.getNetworkTimeout();
  }

  @Override
  public HostSpec getHostSpec() {
    return pgStream.getHostSpec();
  }

  @Override
  public String getUser() {
    return user;
  }

  @Override
  public String getDatabase() {
    return database;
  }

  public void setBackendKeyData(int cancelPid, int cancelKey) {
    this.cancelPid = cancelPid;
    this.cancelKey = cancelKey;
  }

  @Override
  public int getBackendPID() {
    return cancelPid;
  }

  @Override
  public void abort() {
    try {
      pgStream.getSocket().close();
    } catch (IOException e) {
      // ignore
    }
    closed = true;
  }

  @Override
  public void close() {
    if (closed) {
      return;
    }

    try {
      LOGGER.log(Level.FINEST, " FE=> Terminate");
      sendCloseMessage();
      pgStream.flush();
      pgStream.close();
    } catch (IOException ioe) {
      LOGGER.log(Level.FINEST, "Discarding IOException on close:", ioe);
    }

    closed = true;
  }

  @Override
  public boolean isClosed() {
    return closed;
  }

  @Override
  public void sendQueryCancel() throws SQLException {
    if (cancelPid <= 0) {
      return;
    }

    PGStream cancelStream = null;

    // Now we need to construct and send a cancel packet
    try {
      if (LOGGER.isLoggable(Level.FINEST)) {
        LOGGER.log(Level.FINEST, " FE=> CancelRequest(pid={0},ckey={1})", new Object[]{cancelPid, cancelKey});
      }

      cancelStream =
          new PGStream(pgStream.getSocketFactory(), pgStream.getHostSpec(), cancelSignalTimeout);
      if (cancelSignalTimeout > 0) {
        cancelStream.getSocket().setSoTimeout(cancelSignalTimeout);
      }
      cancelStream.sendInteger4(16);
      cancelStream.sendInteger2(1234);
      cancelStream.sendInteger2(5678);
      cancelStream.sendInteger4(cancelPid);
      cancelStream.sendInteger4(cancelKey);
      cancelStream.flush();
      cancelStream.receiveEOF();
    } catch (IOException e) {
      // Safe to ignore.
      LOGGER.log(Level.FINEST, "Ignoring exception on cancel request:", e);
    } finally {
      if (cancelStream != null) {
        try {
          cancelStream.close();
        } catch (IOException e) {
          // Ignored.
        }
      }
    }
  }

  public synchronized void addWarning(SQLWarning newWarning) {
    if (warnings == null) {
      warnings = newWarning;
    } else {
      warnings.setNextWarning(newWarning);
    }
  }

  public synchronized void addNotification(PGNotification notification) {
    notifications.add(notification);
  }

  @Override
  public synchronized PGNotification[] getNotifications() throws SQLException {
    PGNotification[] array = notifications.toArray(new PGNotification[0]);
    notifications.clear();
    return array;
  }

  @Override
  public synchronized @Nullable SQLWarning getWarnings() {
    SQLWarning chain = warnings;
    warnings = null;
    return chain;
  }

  @Override
  public String getServerVersion() {
    String serverVersion = this.serverVersion;
    if (serverVersion == null) {
      throw new IllegalStateException("serverVersion must not be null");
    }
    return serverVersion;
  }

  @Override
  public int getServerVersionNum() {
    if (serverVersionNum != 0) {
      return serverVersionNum;
    }
    return serverVersionNum = Utils.parseServerVersionStr(getServerVersion());
  }

  public void setServerVersion(String serverVersion) {
    this.serverVersion = serverVersion;
  }

  public void setServerVersionNum(int serverVersionNum) {
    this.serverVersionNum = serverVersionNum;
  }

  public synchronized void setTransactionState(TransactionState state) {
    transactionState = state;
  }

  public synchronized void setStandardConformingStrings(boolean value) {
    standardConformingStrings = value;
  }

  @Override
  public synchronized boolean getStandardConformingStrings() {
    return standardConformingStrings;
  }

  @Override
  public synchronized TransactionState getTransactionState() {
    return transactionState;
  }

  public void setEncoding(Encoding encoding) throws IOException {
    pgStream.setEncoding(encoding);
  }

  @Override
  public Encoding getEncoding() {
    return pgStream.getEncoding();
  }

  @Override
  public boolean isReWriteBatchedInsertsEnabled() {
    return this.reWriteBatchedInserts;
  }

  @Override
  public final CachedQuery borrowQuery(String sql) throws SQLException {
    return statementCache.borrow(sql);
  }

  @Override
  public final CachedQuery borrowCallableQuery(String sql) throws SQLException {
    return statementCache.borrow(new CallableQueryKey(sql));
  }

  @Override
  public final CachedQuery borrowReturningQuery(String sql, String @Nullable [] columnNames)
      throws SQLException {
    return statementCache.borrow(new QueryWithReturningColumnsKey(sql, true, true,
        columnNames
    ));
  }

  @Override
  public CachedQuery borrowQueryByKey(Object key) throws SQLException {
    return statementCache.borrow(key);
  }

  @Override
  public void releaseQuery(CachedQuery cachedQuery) {
    statementCache.put(cachedQuery.key, cachedQuery);
  }

  @Override
  public final Object createQueryKey(String sql, boolean escapeProcessing,
      boolean isParameterized, String @Nullable ... columnNames) {
    Object key;
    if (columnNames == null || columnNames.length != 0) {
      // Null means "return whatever sensible columns are" (e.g. primary key, or serial, or something like that)
      key = new QueryWithReturningColumnsKey(sql, isParameterized, escapeProcessing, columnNames);
    } else if (isParameterized) {
      // If no generated columns requested, just use the SQL as a cache key
      key = sql;
    } else {
      key = new BaseQueryKey(sql, false, escapeProcessing);
    }
    return key;
  }

  @Override
  public CachedQuery createQueryByKey(Object key) throws SQLException {
    return cachedQueryCreateAction.create(key);
  }

  @Override
  public final CachedQuery createQuery(String sql, boolean escapeProcessing,
      boolean isParameterized, String @Nullable ... columnNames)
      throws SQLException {
    Object key = createQueryKey(sql, escapeProcessing, isParameterized, columnNames);
    // Note: cache is not reused here for two reasons:
    //   1) Simplify initial implementation for simple statements
    //   2) Non-prepared statements are likely to have literals, thus query reuse would not be often
    return createQueryByKey(key);
  }

  @Override
  public boolean isColumnSanitiserDisabled() {
    return columnSanitiserDisabled;
  }

  @Override
  public EscapeSyntaxCallMode getEscapeSyntaxCallMode() {
    return escapeSyntaxCallMode;
  }

  @Override
  public PreferQueryMode getPreferQueryMode() {
    return preferQueryMode;
  }

  public AutoSave getAutoSave() {
    return autoSave;
  }

  public void setAutoSave(AutoSave autoSave) {
    this.autoSave = autoSave;
  }

  protected boolean willHealViaReparse(SQLException e) {
    if (e == null || e.getSQLState() == null) {
      return false;
    }

    // "prepared statement \"S_2\" does not exist"
    if (PSQLState.INVALID_SQL_STATEMENT_NAME.getState().equals(e.getSQLState())) {
      return true;
    }
    if (!PSQLState.NOT_IMPLEMENTED.getState().equals(e.getSQLState())) {
      return false;
    }

    if (!(e instanceof PSQLException)) {
      return false;
    }

    PSQLException pe = (PSQLException) e;

    ServerErrorMessage serverErrorMessage = pe.getServerErrorMessage();
    if (serverErrorMessage == null) {
      return false;
    }
    // "cached plan must not change result type"
    String routine = serverErrorMessage.getRoutine();
    return "RevalidateCachedQuery".equals(routine) // 9.2+
        || "RevalidateCachedPlan".equals(routine); // <= 9.1
  }

  @Override
  public boolean willHealOnRetry(SQLException e) {
    if (autoSave == AutoSave.NEVER && getTransactionState() == TransactionState.FAILED) {
      // If autorollback is not activated, then every statement will fail with
      // 'transaction is aborted', etc, etc
      return false;
    }
    return willHealViaReparse(e);
  }

  public boolean isFlushCacheOnDeallocate() {
    return flushCacheOnDeallocate;
  }

  public void setFlushCacheOnDeallocate(boolean flushCacheOnDeallocate) {
    this.flushCacheOnDeallocate = flushCacheOnDeallocate;
  }

  protected boolean hasNotifications() {
    return notifications.size() > 0;
  }

  @Override
  public final Map<String,String> getParameterStatuses() {
    return Collections.unmodifiableMap(parameterStatuses);
  }

  @Override
  public final @Nullable String getParameterStatus(String parameterName) {
    return parameterStatuses.get(parameterName);
  }

  /**
   * Update the parameter status map in response to a new ParameterStatus
   * wire protocol message.
   *
   * <p>The server sends ParameterStatus messages when GUC_REPORT settings are
   * initially assigned and whenever they change.</p>
   *
   * <p>A future version may invoke a client-defined listener class at this point,
   * so this should be the only access path.</p>
   *
   * <p>Keys are case-insensitive and case-preserving.</p>
   *
   * <p>The server doesn't provide a way to report deletion of a reportable
   * parameter so we don't expose one here.</p>
   *
   * @param parameterName case-insensitive case-preserving name of parameter to create or update
   * @param parameterStatus new value of parameter
   * @see org.postgresql.PGConnection#getParameterStatuses
   * @see org.postgresql.PGConnection#getParameterStatus
   */
  protected void onParameterStatus(String parameterName, String parameterStatus) {
    if (parameterName == null || parameterName.equals("")) {
      throw new IllegalStateException("attempt to set GUC_REPORT parameter with null or empty-string name");
    }

    parameterStatuses.put(parameterName, parameterStatus);
  }
}<|MERGE_RESOLUTION|>--- conflicted
+++ resolved
@@ -84,12 +84,7 @@
     this.cachedQueryCreateAction = new CachedQueryCreateAction(this);
     statementCache = new LruCache<Object, CachedQuery>(
         Math.max(0, PGProperty.PREPARED_STATEMENT_CACHE_QUERIES.getInt(info)),
-<<<<<<< HEAD
-        Math.max(0, PGProperty.PREPARED_STATEMENT_CACHE_SIZE_MIB.getInt(info) * 1024 * 1024),
-=======
         Math.max(0, PGProperty.PREPARED_STATEMENT_CACHE_SIZE_MIB.getInt(info) * 1024L * 1024L),
-        false,
->>>>>>> ff6c8229
         cachedQueryCreateAction,
         cachedQuery -> cachedQuery.query.close());
   }

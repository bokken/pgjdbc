--- conflicted
+++ resolved
@@ -315,12 +315,7 @@
 
     fieldMetadataCache = new LruCache<FieldMetadata.Key, FieldMetadata>(
             Math.max(0, PGProperty.DATABASE_METADATA_CACHE_FIELDS.getInt(info)),
-<<<<<<< HEAD
-            Math.max(0, PGProperty.DATABASE_METADATA_CACHE_FIELDS_MIB.getInt(info) * 1024 * 1024));
-=======
-            Math.max(0, PGProperty.DATABASE_METADATA_CACHE_FIELDS_MIB.getInt(info) * 1024L * 1024L),
-        false);
->>>>>>> ff6c8229
+            Math.max(0, PGProperty.DATABASE_METADATA_CACHE_FIELDS_MIB.getInt(info) * 1024L * 1024L));
 
     replicationConnection = PGProperty.REPLICATION.get(info) != null;
 

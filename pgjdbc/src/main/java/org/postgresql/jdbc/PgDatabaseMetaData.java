--- conflicted
+++ resolved
@@ -2608,24 +2608,9 @@
         + "as remarks, CASE WHEN t.typtype = 'd' then  (select CASE";
 
     StringBuilder sqlwhen = new StringBuilder();
-<<<<<<< HEAD
-    connection.getTypeInfo().forEachSQLType((n,t) -> {
-      try {
-        sqlwhen.append(" when typname = ")
-               .append(escapeQuotes(n))
-               .append(" then ")
-               .append(t);
-      } catch (SQLException e) {
-        throw new IllegalStateException("type name is invalid: " + n, e);
-      }
+    connection.getTypeInfo().forEachSQLOidType((o,t) -> {
+      sqlwhen.append(" when t.oid = ").append(o).append(" then ").append(t);
     });
-=======
-    for (Iterator<Integer> i = connection.getTypeInfo().getPGTypeOidsWithSQLTypes(); i.hasNext(); ) {
-      Integer typOid = i.next();
-      int sqlType = connection.getTypeInfo().getSQLType(typOid);
-      sqlwhen.append(" when t.oid = ").append(typOid).append(" then ").append(sqlType);
-    }
->>>>>>> 43f10f1b
     sql += sqlwhen.toString();
 
     sql += " else " + java.sql.Types.OTHER + " end from pg_type where oid=t.typbasetype) "
